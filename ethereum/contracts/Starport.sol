// SPDX-License-Identifier: GPL-3.0
<<<<<<< HEAD

=======
>>>>>>> 1240c85f
pragma solidity ^0.8.1;
pragma abicoder v2;

import "./ICash.sol";

/**
 * @title Compound Chain Starport
 * @author Compound Finance
 * @notice Contract to link Ethereum to Compound Chain
 * @dev XXX Many TODOs
 */
contract Starport {
<<<<<<< HEAD

	ICash immutable public cash;

	address constant public ETH_ADDRESS = 0xEeeeeEeeeEeEeeEeEeEeeEEEeeeeEeeeeeeeEEeE;
	bytes32 constant public ETH_CHAIN_IDENT = keccak256(abi.encodePacked("ETH"));
	uint constant HEAD_BYTES = 99; // bytes3 chainIdent, uint256 eraId, uint256 eraIndex, bytes32 parent
	address[] public authorities;

	uint public eraId; // TODO: could bitpack here and use uint32
	mapping(bytes32 => bool) public isNoticeUsed;

	event LockCash(address holder, uint amount, uint yieldIndex);
	event Lock(address asset, address holder, uint amount);
	event Unlock(address account, uint amount, address asset);
	event ChangeAuthorities(bytes32 authHash);

	constructor(ICash cash_, address[] memory authorities_) {
		cash = cash_;
		authorities = authorities_;
	}

	// ** L1 Asset Interface **

	function lock(uint amount, address asset) public {
		if (asset == address(cash)) {
			lockCashInternal(amount, msg.sender);
		} else {
			lockInternal(amount, asset, msg.sender);
		}
	}

	function lockETH() public payable {
		// TODO: Check Supply Cap
		emit Lock(ETH_ADDRESS, msg.sender, msg.value);
	}

	function lockCashInternal(uint amount, address sender) internal {
		// cash.burn(amount);
		uint yieldIndex = cash.getCashIndex();
		transferInCash(sender, amount);
		emit LockCash(sender, amount, yieldIndex);
	}

	function lockInternal(uint amount, address asset, address sender) internal {
		// TODO: Check Supply Cap
		uint amountTransferred = transferIn(sender, amount, IERC20(asset));
		emit Lock(asset, sender, amountTransferred);
	}

	// Make sure that the amount we ask for
	function transferIn(address from, uint amount, IERC20 asset) internal returns (uint) {
		uint balBefore = asset.balanceOf(address(this));
		require(asset.transferFrom(from, address(this), amount) == true, "TransferIn"); // TODO: Handle non-standard tokens
		uint balAfter = asset.balanceOf(address(this));
		return sub_(balAfter, balBefore);
	}

	function transferInCash(address from, uint amount) internal {
		require(cash.transferFrom(from, address(this), amount) == true, "TransferInCash");
	}

	receive() external payable {
		lockETH();
	}

	// ** L2 Message Ports **
	
	// @dev notice = (bytes3 chainIdent, uint generationId, uint interGenerationId, address asset, address account, uint amount)
	function unlock(bytes calldata notice, bytes[] calldata signatures) external {
		require(notice.length == 195, "Invalid unlock length"); // 99 + 96

		assertNoticeAuthorized(notice, authorities, signatures, false);

		bytes calldata body = notice[HEAD_BYTES:];
		// Decode the notice
		address asset = abi.decode(body[:32], (address));
		uint amount = abi.decode(body[32:64], (uint));
		address account = abi.decode(body[64:96], (address));

		isNoticeUsed[hash(notice)] = true;
		emit Unlock(account, amount, asset);

		IERC20(asset).transfer(account, amount);
	}

	// @dev notice = (bytes3 chainIdent, uint256 eraId, uint256 eraIndex, address[] newAuths)
	function changeAuthorities(bytes calldata notice, bytes[] calldata signatures) external {
		require(notice.length >= 99, "New authority set can not be empty");//99 bytes of header, 32 * n bytes of auths
		assertNoticeAuthorized(notice, authorities, signatures, true);

		bytes calldata body = notice[HEAD_BYTES:];
		require(body.length % 32 == 0, "Excess bytes");
		uint numAuths = body.length / 32;// evm word size is 32 bytes

		// Decode the notice into a new auth array
		address[] memory newAuths = new address[](numAuths);
		for (uint i = 0; i < numAuths; i ++) {
			uint startIdx = mul_(i, 32);
			uint endIdx = add_(startIdx, 32);
			address newAuth = abi.decode(body[startIdx:endIdx], (address));
			newAuths[i] = newAuth;
		}
		bytes32 authHash = hash(newAuths);
		emit ChangeAuthorities(authHash);
		authorities = newAuths;
		isNoticeUsed[hash(notice)] = true;
		eraId = add_(eraId, 1);
	}


	// ** VIEW HELPERS **

	function getAuthorities() public view returns (address[] memory){
		return authorities;
	}

	// @dev Reverts if notice is not authorized
	// * the first 7 bytes of a notice is always {bytes3 chainIdent, uint256 eraId}
	function assertNoticeAuthorized(
		bytes calldata message,
		address[] memory authorities_,
		bytes[] calldata signatures,
		bool isAdminNotice
	) public view {
		bytes calldata chainIdent = message[0:3];
		require(hash(chainIdent) == ETH_CHAIN_IDENT, "Invalid Chain Type");
		require(message.length >= 35, "Messsage too short");

		uint noticeEraId = abi.decode(message[3:35], (uint));
		if (isAdminNotice) {
			require(noticeEraId == add_(eraId, 1), "Admin notice must increment era");
		} else {
			require(noticeEraId == eraId, "Notice must use current era");
		}

		bytes32 noticeHash = hash(message);
		require(isNoticeUsed[noticeHash] == false, "Notice can not be reused");

		address[] memory sigs = new address[](signatures.length);
		for (uint i = 0; i < signatures.length; i++) {
			address signer = recover(keccak256(message), signatures[i]);
			require(contains(sigs, signer) == false, "Duplicated sig");
			require(contains(authorities_, signer) == true, "Unauthorized signer");
			sigs[i] = signer;
		}
		require(sigs.length >= getQuorum(authorities_.length), "Below quorum threshold");
	}

	// ** PURE HELPERS **

	function hash(address[] memory data) public pure returns (bytes32) {
		return keccak256((abi.encodePacked(data)));
	}

	function hash(bytes calldata data) public pure returns (bytes32) {
		return keccak256((abi.encodePacked(data)));
	}

	function contains(address[] memory arr, address elem) internal pure returns (bool) {
		for(uint i = 0; i < arr.length; i++) {
			if (arr[i] == elem) return true;
		}
		return false;
	}

	// @dev Quorum is > 1/3 authorities approving
	function getQuorum(uint authorityCount) public pure returns (uint) {
		return (authorityCount / 3) + 1;
	}


	// @dev Adapted from https://github.com/OpenZeppelin/openzeppelin-contracts/blob/master/contracts/cryptography/ECDSA.sol
	function recover(bytes32 hashedMsg, bytes memory signature) public pure returns (address) {
	    // Check the signature length
	    if (signature.length != 65) {
	        revert("ECDSA: invalid signature length");
	    }

	    // Divide the signature in r, s and v variables
	    bytes32 r;
	    bytes32 s;
	    uint8 v;

	    // ecrecover takes the signature parameters, and the only way to get them
	    // currently is to use assembly.
	    // solhint-disable-next-line no-inline-assembly
	    assembly {
	        r := mload(add(signature, 0x20))
	        s := mload(add(signature, 0x40))
	        v := byte(0, mload(add(signature, 0x60)))
	    }

	    require(v == 27 || v == 28, "ECDSA: invalid signature 'v' value");

	    // If the signature is valid (and not malleable), return the signer address
	    address signer = ecrecover(hashedMsg, v, r, s);
	    require(signer != address(0), "ECDSA: invalid signature");

	    return signer;
	}
=======
    ICash immutable public cash;

    address constant public ETH_ADDRESS = 0xEeeeeEeeeEeEeeEeEeEeeEEEeeeeEeeeeeeeEEeE;
    bytes4 constant MAGIC_HEADER = "ETH:";
    address[] public authorities;

    uint public eraId; // TODO: could bitpack here and use uint32
    mapping(bytes32 => bool) public isNoticeUsed;

    event Lock(IERC20 asset, address holder, uint amount);
    event LockCash(address holder, uint amount, uint yieldIndex);
    event Unlock(address account, uint amount, IERC20 asset);
    event ChangeAuthorities(address[] newAuthorities);

    constructor(ICash cash_, address[] memory authorities_) {
        cash = cash_;
        authorities = authorities_;

        emit ChangeAuthorities(authorities_);
    }

    /**
     * Section: Ethereum Asset Interface
     */

    /**
     * @notice Transfer an asset to Compound Chain via locking it in the Starport
     * @dev Use `lockEth` to lock Ether. Note: locking CASH will burn the CASH from Ethereum.
     * @param amount The amount (in the asset's native wei) to lock
     * @param asset The asset to lock in the Starport
     */
    function lock(uint amount, IERC20 asset) public {
        // TODO: Check Supply Cap
        if (asset == cash) {
            lockCashInternal(amount, msg.sender);
        } else {
            lockInternal(amount, asset, msg.sender);
        }
    }

    /*
     * @notice Transfer Eth to Compound Chain via locking it in the Starport
     * @dev Use `lock` to lock CASH or collateral assets.
     */
    function lockEth() public payable {
        // TODO: Check Supply Cap
        emit Lock(IERC20(ETH_ADDRESS), msg.sender, msg.value);
    }

    // Internal function for locking CASH (as opposed to collateral assets)
    function lockCashInternal(uint amount, address sender) internal {
        // cash.burn(amount);
        uint yieldIndex = cash.fetchHypotheticalIndex();
        transferInCash(sender, amount);

        emit LockCash(sender, amount, yieldIndex);
    }

    // Internal function for locking non-ETH collateral assets
    function lockInternal(uint amount, IERC20 asset, address sender) internal {
        // TODO: Check Supply Cap
        uint amountTransferred = transferIn(sender, amount, asset);

        emit Lock(asset, sender, amountTransferred);
    }

    // Transfer in an asset, returning the balance actually accrued (i.e. less token fees)
    // Note: do not use for Ether or CASH (XXX: Why not CASH?)
    function transferIn(address from, uint amount, IERC20 asset) internal returns (uint) {
        uint balanceBefore = asset.balanceOf(address(this));
        INonStandardERC20(address(asset)).transferFrom(from, address(this), amount);

        bool success;
        assembly {
            switch returndatasize()
                case 0 {                       // This is a non-standard ERC-20
                    success := not(0)          // set success to true
                }
                case 32 {                      // This is a compliant ERC-20
                    returndatacopy(0, 0, 32)
                    success := mload(0)        // Set `success = returndata` of external call
                }
                default {                      // This is an excessively non-compliant ERC-20, revert.
                    revert(0, 0)
                }
        }
        require(success, "transferIn failed");

        uint balanceAfter = asset.balanceOf(address(this));
        return balanceAfter - balanceBefore;
    }

    // Transfer out an asset
    // Note: we do not check fees here, since we do not account for them
    function transferOut(address to, uint amount, IERC20 asset) internal {
        INonStandardERC20(address(asset)).transfer(to, amount);

        bool success;
        assembly {
            switch returndatasize()
                case 0 {                       // This is a non-standard ERC-20
                    success := not(0)          // set success to true
                }
                case 32 {                      // This is a complaint ERC-20
                    returndatacopy(0, 0, 32)
                    success := mload(0)        // Set `success = returndata` of external call
                }
                default {                      // This is an excessively non-compliant ERC-20, revert.
                    revert(0, 0)
                }
        }
        require(success, "transferOut failed");
    }

    // TODO: Why not just use `transferIn`?
    function transferInCash(address from, uint amount) internal {
        require(cash.transferFrom(from, address(this), amount) == true, "TransferInCash");
    }

    /*
     * @notice Transfer Eth to Compound Chain via locking it in the Starport
     * @dev This is a shortcut for `lockEth`. See `lockEth` for more details.
     */
    receive() external payable {
        lockEth();
    }

    /**
     * Section: L2 Message Ports
     **/

    /**
     * @notice Invoke a signed notice from the Starport, which will execute a function such as unlock.
     * @dev Notices are generated by certain actions from Compound Chain and signed by validators.
     * @param notice The notice generated by Compound Chain, encoded for Ethereum.
     * @param signatures Signatures from a quorum of validator nodes from Compound Chain.
     * @return The result of the invokation of the action of the notice.
     */
    function invoke(bytes calldata notice, bytes[] calldata signatures) external returns (bytes memory) {
        checkNoticeAuthorized(notice, authorities, signatures);

        return invokeNoticeInternal(notice);
    }

    // Invoke without authorization checks used by external functions
    function invokeNoticeInternal(bytes calldata notice) internal returns (bytes memory) {
        // XXX Really consider what to do with eraId, eraIndex and parent
        // TODO: By hash or by (eraId, eraIndex)?
        // TODO: Should eraId, eraIndex and parent be handled specially?
        isNoticeUsed[hashNotice(notice)] = true;

        require(notice.length >= 100, "Must have full header"); // 4 + 3 * 32
        require(notice[0] == MAGIC_HEADER[0], "Invalid header[0]");
        require(notice[1] == MAGIC_HEADER[1], "Invalid header[1]");
        require(notice[2] == MAGIC_HEADER[2], "Invalid header[2]");
        require(notice[3] == MAGIC_HEADER[3], "Invalid header[3]");

        (uint noticeEraId, uint noticeEraIndex, bytes32 noticeParent) =
            abi.decode(notice[4:100], (uint, uint, bytes32));

        noticeParent; // unused

        bool startNextEra = noticeEraId == eraId + 1 && noticeEraIndex == 0;

        require(
            noticeEraId <= eraId || startNextEra,
            "Notice must use existing era or start next era"
        );

        if (startNextEra) {
            eraId++;
        }

        bytes memory calldata_ = bytes(notice[100:]);
        (bool success, bytes memory callResult) = address(this).call(calldata_);
        require(success, "Call failed");

        return callResult;
    }

    /**
     * @notice Unlock the given asset from the Starport
     * @dev This must be called from `invoke` via passing in a signed notice from Compound Chain.
     * @param asset The Asset to unlock
     * @param amount The amount of the asset to unlock in its native token units
     * @param account The account to transfer the asset to
     */
    function unlock(IERC20 asset, uint amount, address account) external {
        require(msg.sender == address(this), "Call must originate locally");

        // XXX TODO: This needs to handle Ether, Cash and collateral tokens
        emit Unlock(account, amount, asset);

        transferOut(account, amount, asset);
    }

    /**
     * @notice Rotates authorities which can be used to sign notices for the Staport
     * @dev This must be called from `invoke` via passing in a signed notice from Compound Chain.
     * @param newAuthorities The new authorities which may sign notices for execution by the Starport
     */
    function changeAuthorities(address[] calldata newAuthorities) external {
        require(msg.sender == address(this), "Call must originate locally");
        require(newAuthorities.length > 0, "New authority set can not be empty");

        // XXX TODO: min authorities length?
        // XXX TODO: check for repeats in the authorities list?

        emit ChangeAuthorities(newAuthorities);

        authorities = newAuthorities;
    }

    /**
     * Section: View Helpers
     */

    /**
     * @notice Returns the current authority nodes
     * @return The current authority node addresses
     */
    function getAuthorities() public view returns (address[] memory) {
        return authorities;
    }

    /**
     * @notice Checks that the given notice is authorized
     * @dev Notices are authorized by having a quorum of signatures from the `authorities` set
     * @dev Notices can be separately validated by a notice chain XXX TODO
     * @dev Reverts if notice is not authorized XXX TODO: Is even useful then?
     * @param notice The notice to verify authenticity of
     * @param authorities_ A set of authorities to check the notice against? TODO: Why pass this in?
     * @param signatures The signatures to verify
     */
    function checkNoticeAuthorized(
        bytes calldata notice,
        address[] memory authorities_,
        bytes[] calldata signatures
    ) internal view {
        bytes32 noticeHash = hashNotice(notice);
        require(isNoticeUsed[noticeHash] == false, "Notice can not be reused");

        address[] memory sigs = new address[](signatures.length);
        for (uint i = 0; i < signatures.length; i++) {
            address signer = recover(noticeHash, signatures[i]);
            require(contains(sigs, signer) == false, "Duplicated authority signer");
            require(contains(authorities_, signer) == true, "Unauthorized authority signer");
            sigs[i] = signer;
        }

        require(sigs.length >= getQuorum(authorities_.length), "Below quorum threshold");
    }

    /**
     * Section: Pure Function Helpers
     */

    // Helper function to hash a notice
    function hashNotice(bytes calldata data) internal pure returns (bytes32) {
        return keccak256((abi.encodePacked(data)));
    }

    // Helper function to check if a given list contains an element
    function contains(address[] memory arr, address elem) internal pure returns (bool) {
        for (uint i = 0; i < arr.length; i++) {
            if (arr[i] == elem) {
                return true;
            }
        }
        return false;
    }

    // Quorum is >1/3 authorities approving (XXX TODO: 1/3??)
    function getQuorum(uint authorityCount) internal pure returns (uint) {
        return (authorityCount / 3) + 1;
    }

    // Adapted from https://github.com/OpenZeppelin/openzeppelin-contracts/blob/master/contracts/cryptography/ECDSA.sol
    function recover(bytes32 digest, bytes memory signature) internal pure returns (address) {
        // Check the signature length
        if (signature.length != 65) {
            revert("ECDSA: invalid signature length");
        }

        // Divide the signature in r, s and v variables
        bytes32 r;
        bytes32 s;
        uint8 v;

        // ecrecover takes the signature parameters, and the only way to get them
        // currently is to use assembly.
        // solhint-disable-next-line no-inline-assembly
        assembly {
            r := mload(add(signature, 0x20))
            s := mload(add(signature, 0x40))
            v := byte(0, mload(add(signature, 0x60)))
        }

        // XXX Does this mean EIP-155 signatures are considered invalid?
        require(v == 27 || v == 28, "ECDSA: invalid signature 'v' value");

        // If the signature is valid (and not malleable), return the signer address
        address signer = ecrecover(digest, v, r, s);
        require(signer != address(0), "ECDSA: invalid signature");

        return signer;
    }
>>>>>>> 1240c85f
}<|MERGE_RESOLUTION|>--- conflicted
+++ resolved
@@ -1,8 +1,4 @@
 // SPDX-License-Identifier: GPL-3.0
-<<<<<<< HEAD
-
-=======
->>>>>>> 1240c85f
 pragma solidity ^0.8.1;
 pragma abicoder v2;
 
@@ -15,208 +11,6 @@
  * @dev XXX Many TODOs
  */
 contract Starport {
-<<<<<<< HEAD
-
-	ICash immutable public cash;
-
-	address constant public ETH_ADDRESS = 0xEeeeeEeeeEeEeeEeEeEeeEEEeeeeEeeeeeeeEEeE;
-	bytes32 constant public ETH_CHAIN_IDENT = keccak256(abi.encodePacked("ETH"));
-	uint constant HEAD_BYTES = 99; // bytes3 chainIdent, uint256 eraId, uint256 eraIndex, bytes32 parent
-	address[] public authorities;
-
-	uint public eraId; // TODO: could bitpack here and use uint32
-	mapping(bytes32 => bool) public isNoticeUsed;
-
-	event LockCash(address holder, uint amount, uint yieldIndex);
-	event Lock(address asset, address holder, uint amount);
-	event Unlock(address account, uint amount, address asset);
-	event ChangeAuthorities(bytes32 authHash);
-
-	constructor(ICash cash_, address[] memory authorities_) {
-		cash = cash_;
-		authorities = authorities_;
-	}
-
-	// ** L1 Asset Interface **
-
-	function lock(uint amount, address asset) public {
-		if (asset == address(cash)) {
-			lockCashInternal(amount, msg.sender);
-		} else {
-			lockInternal(amount, asset, msg.sender);
-		}
-	}
-
-	function lockETH() public payable {
-		// TODO: Check Supply Cap
-		emit Lock(ETH_ADDRESS, msg.sender, msg.value);
-	}
-
-	function lockCashInternal(uint amount, address sender) internal {
-		// cash.burn(amount);
-		uint yieldIndex = cash.getCashIndex();
-		transferInCash(sender, amount);
-		emit LockCash(sender, amount, yieldIndex);
-	}
-
-	function lockInternal(uint amount, address asset, address sender) internal {
-		// TODO: Check Supply Cap
-		uint amountTransferred = transferIn(sender, amount, IERC20(asset));
-		emit Lock(asset, sender, amountTransferred);
-	}
-
-	// Make sure that the amount we ask for
-	function transferIn(address from, uint amount, IERC20 asset) internal returns (uint) {
-		uint balBefore = asset.balanceOf(address(this));
-		require(asset.transferFrom(from, address(this), amount) == true, "TransferIn"); // TODO: Handle non-standard tokens
-		uint balAfter = asset.balanceOf(address(this));
-		return sub_(balAfter, balBefore);
-	}
-
-	function transferInCash(address from, uint amount) internal {
-		require(cash.transferFrom(from, address(this), amount) == true, "TransferInCash");
-	}
-
-	receive() external payable {
-		lockETH();
-	}
-
-	// ** L2 Message Ports **
-	
-	// @dev notice = (bytes3 chainIdent, uint generationId, uint interGenerationId, address asset, address account, uint amount)
-	function unlock(bytes calldata notice, bytes[] calldata signatures) external {
-		require(notice.length == 195, "Invalid unlock length"); // 99 + 96
-
-		assertNoticeAuthorized(notice, authorities, signatures, false);
-
-		bytes calldata body = notice[HEAD_BYTES:];
-		// Decode the notice
-		address asset = abi.decode(body[:32], (address));
-		uint amount = abi.decode(body[32:64], (uint));
-		address account = abi.decode(body[64:96], (address));
-
-		isNoticeUsed[hash(notice)] = true;
-		emit Unlock(account, amount, asset);
-
-		IERC20(asset).transfer(account, amount);
-	}
-
-	// @dev notice = (bytes3 chainIdent, uint256 eraId, uint256 eraIndex, address[] newAuths)
-	function changeAuthorities(bytes calldata notice, bytes[] calldata signatures) external {
-		require(notice.length >= 99, "New authority set can not be empty");//99 bytes of header, 32 * n bytes of auths
-		assertNoticeAuthorized(notice, authorities, signatures, true);
-
-		bytes calldata body = notice[HEAD_BYTES:];
-		require(body.length % 32 == 0, "Excess bytes");
-		uint numAuths = body.length / 32;// evm word size is 32 bytes
-
-		// Decode the notice into a new auth array
-		address[] memory newAuths = new address[](numAuths);
-		for (uint i = 0; i < numAuths; i ++) {
-			uint startIdx = mul_(i, 32);
-			uint endIdx = add_(startIdx, 32);
-			address newAuth = abi.decode(body[startIdx:endIdx], (address));
-			newAuths[i] = newAuth;
-		}
-		bytes32 authHash = hash(newAuths);
-		emit ChangeAuthorities(authHash);
-		authorities = newAuths;
-		isNoticeUsed[hash(notice)] = true;
-		eraId = add_(eraId, 1);
-	}
-
-
-	// ** VIEW HELPERS **
-
-	function getAuthorities() public view returns (address[] memory){
-		return authorities;
-	}
-
-	// @dev Reverts if notice is not authorized
-	// * the first 7 bytes of a notice is always {bytes3 chainIdent, uint256 eraId}
-	function assertNoticeAuthorized(
-		bytes calldata message,
-		address[] memory authorities_,
-		bytes[] calldata signatures,
-		bool isAdminNotice
-	) public view {
-		bytes calldata chainIdent = message[0:3];
-		require(hash(chainIdent) == ETH_CHAIN_IDENT, "Invalid Chain Type");
-		require(message.length >= 35, "Messsage too short");
-
-		uint noticeEraId = abi.decode(message[3:35], (uint));
-		if (isAdminNotice) {
-			require(noticeEraId == add_(eraId, 1), "Admin notice must increment era");
-		} else {
-			require(noticeEraId == eraId, "Notice must use current era");
-		}
-
-		bytes32 noticeHash = hash(message);
-		require(isNoticeUsed[noticeHash] == false, "Notice can not be reused");
-
-		address[] memory sigs = new address[](signatures.length);
-		for (uint i = 0; i < signatures.length; i++) {
-			address signer = recover(keccak256(message), signatures[i]);
-			require(contains(sigs, signer) == false, "Duplicated sig");
-			require(contains(authorities_, signer) == true, "Unauthorized signer");
-			sigs[i] = signer;
-		}
-		require(sigs.length >= getQuorum(authorities_.length), "Below quorum threshold");
-	}
-
-	// ** PURE HELPERS **
-
-	function hash(address[] memory data) public pure returns (bytes32) {
-		return keccak256((abi.encodePacked(data)));
-	}
-
-	function hash(bytes calldata data) public pure returns (bytes32) {
-		return keccak256((abi.encodePacked(data)));
-	}
-
-	function contains(address[] memory arr, address elem) internal pure returns (bool) {
-		for(uint i = 0; i < arr.length; i++) {
-			if (arr[i] == elem) return true;
-		}
-		return false;
-	}
-
-	// @dev Quorum is > 1/3 authorities approving
-	function getQuorum(uint authorityCount) public pure returns (uint) {
-		return (authorityCount / 3) + 1;
-	}
-
-
-	// @dev Adapted from https://github.com/OpenZeppelin/openzeppelin-contracts/blob/master/contracts/cryptography/ECDSA.sol
-	function recover(bytes32 hashedMsg, bytes memory signature) public pure returns (address) {
-	    // Check the signature length
-	    if (signature.length != 65) {
-	        revert("ECDSA: invalid signature length");
-	    }
-
-	    // Divide the signature in r, s and v variables
-	    bytes32 r;
-	    bytes32 s;
-	    uint8 v;
-
-	    // ecrecover takes the signature parameters, and the only way to get them
-	    // currently is to use assembly.
-	    // solhint-disable-next-line no-inline-assembly
-	    assembly {
-	        r := mload(add(signature, 0x20))
-	        s := mload(add(signature, 0x40))
-	        v := byte(0, mload(add(signature, 0x60)))
-	    }
-
-	    require(v == 27 || v == 28, "ECDSA: invalid signature 'v' value");
-
-	    // If the signature is valid (and not malleable), return the signer address
-	    address signer = ecrecover(hashedMsg, v, r, s);
-	    require(signer != address(0), "ECDSA: invalid signature");
-
-	    return signer;
-	}
-=======
     ICash immutable public cash;
 
     address constant public ETH_ADDRESS = 0xEeeeeEeeeEeEeeEeEeEeeEEEeeeeEeeeeeeeEEeE;
@@ -524,5 +318,4 @@
 
         return signer;
     }
->>>>>>> 1240c85f
 }