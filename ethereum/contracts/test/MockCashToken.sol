// SPDX-License-Identifier: GPL-3.0
<<<<<<< HEAD

=======
>>>>>>> 1240c85f
pragma solidity ^0.8.1;

import "../CashToken.sol";

contract MockCashToken is CashToken {
	constructor(address admin_, uint initialSupply_, address holder_) CashToken(admin_) {
		cashPrincipal[holder_] = initialSupply_;
		totalCashPrincipal = initialSupply_;
	}

	function getCashIndex() public pure override returns (uint) {
		return 1e18;
	}
}<|MERGE_RESOLUTION|>--- conflicted
+++ resolved
@@ -1,8 +1,4 @@
 // SPDX-License-Identifier: GPL-3.0
-<<<<<<< HEAD
-
-=======
->>>>>>> 1240c85f
 pragma solidity ^0.8.1;
 
 import "../CashToken.sol";
