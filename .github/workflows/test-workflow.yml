--- conflicted
+++ resolved
@@ -87,10 +87,6 @@
       - name: Substrate setup
         run: |
           ./scripts/get_substrate.sh --fast
-<<<<<<< HEAD
-=======
-
->>>>>>> f8df87a6
     
       - name: Install yarn ethereum dependencies
         run: cd ethereum && yarn install
