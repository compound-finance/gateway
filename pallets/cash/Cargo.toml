[package]
authors = ['Compound <https://compound.finance>']
description = 'Pallet for implementing CASH.'
edition = '2018'
homepage = 'https://compound.cash'
name = 'pallet-cash'
repository = 'https://github.com/compound-finance/compound-chain/'
version = '1.0.0'
readme = 'README.md'

[package.metadata.docs.rs]
targets = ['x86_64-unknown-linux-gnu']

[dependencies]
codec = { package = 'parity-scale-codec', version = '1.3.4', default-features = false, features = ['derive'] }
serde = { version = "1.0.101", features = ["derive"], default-features = false }
serde_json = { version = "1.0.58", features=["alloc"], default-features = false}

frame-support = { default-features = false, version = '2.0.0', git = 'https://github.com/compound-finance/substrate.git' }
frame-system = { default-features = false, version = '2.0.0', git = 'https://github.com/compound-finance/substrate.git' }
sp-core = { default-features = false, version = '2.0.0', git = 'https://github.com/compound-finance/substrate.git' }
sp-io = { version = '2.0.0', default-features = false, git = 'https://github.com/compound-finance/substrate.git', features = ["disable_oom", "disable_panic_handler"]}
sp-runtime = { default-features = false, version = '2.0.0', git = 'https://github.com/compound-finance/substrate.git' }
ethabi = { version = "12.0.0", default-features = false }
hex = { version = "0.4.2", default-features = false }
hex-literal = {version = "0.3.1", default-features = false}
libsecp256k1 = { version = "0.3.2", default-features = false, features = ["hmac"] }
tiny-keccak = { version = "2.0.0", features = ["keccak"], default-features = false }

num-bigint = { default-features = false, version = "0.3" }
num-traits = { default-features = false, version = "0.2" }
anyhow = { version = "1.0", default-features = false }

our-std = { path = "../../std", default-features = false }
ethereum-client = { path = "../../ethereum_client", default-features = false }
runtime-interfaces = { path = '../runtime-interfaces', default-features = false }
<<<<<<< HEAD
compound-crypto = { path = '../../compound-crypto', default-features = false }
=======
syn = "=1.0.57" # force syn version
>>>>>>> 7a593832

[features]
default = ['std']
std = [
    'codec/std',
    'frame-support/std',
    'frame-system/std',
    'runtime-interfaces/std',
    'compound-crypto/std',
    'sp-io/std',
    'sp-core/std',
    'sp-runtime/std',
    'serde/std'
]<|MERGE_RESOLUTION|>--- conflicted
+++ resolved
@@ -34,11 +34,8 @@
 our-std = { path = "../../std", default-features = false }
 ethereum-client = { path = "../../ethereum_client", default-features = false }
 runtime-interfaces = { path = '../runtime-interfaces', default-features = false }
-<<<<<<< HEAD
 compound-crypto = { path = '../../compound-crypto', default-features = false }
-=======
 syn = "=1.0.57" # force syn version
->>>>>>> 7a593832
 
 [features]
 default = ['std']
