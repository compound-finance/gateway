--- conflicted
+++ resolved
@@ -33,14 +33,6 @@
 };
 
 use crate::chains::{Chain, ChainId, Ethereum};
-<<<<<<< HEAD
-use crate::core::{
-    get_quantity, Account, Asset, ChainAccount, ChainSignature, EventStatus, GenericAccount,
-    GenericAsset, GenericMaxQty, GenericMsg, GenericPrice, GenericQty, GenericSet, GenericSigs,
-    MulIndex, Nonce, NoticeStatus, Reason, ReporterSet, SignedPayload, Symbol, Timestamp,
-    ValidatorSet, ValidatorSig, APR,
-=======
-use crate::core::get_signer;
 use crate::core::Reason;
 use crate::notices::{CashExtractionNotice, EncodeNotice, Notice, NoticeId};
 use crate::symbol::Symbol;
@@ -48,7 +40,6 @@
     get_max_value, AssetAmount, AssetPrice, ChainAccount, ChainAsset, ChainSignature,
     ChainSignatureList, ConfigSetString, EncodedNotice, EventStatus, MaxableAssetAmount, MulIndex,
     Nonce, NoticeStatus, ReporterSet, SignedPayload, Timestamp, ValidatorSet, ValidatorSig, APR,
->>>>>>> 90308788
 };
 
 use sp_runtime::print;
@@ -59,11 +50,7 @@
 mod notices;
 mod oracle;
 mod params;
-<<<<<<< HEAD
-=======
-mod sig;
 mod symbol;
->>>>>>> 90308788
 mod trx_req;
 mod types;
 
@@ -345,7 +332,7 @@
             let signer_account_bytes = cash_err!(
                 compound_crypto::eth_recover(&payload[..], &signature),
                 Error::<T>::InvalidSignature)?;
-            let signer: crate::core::ValidatorKey = cash_err!(signer_account_bytes.clone().try_into(), Error::<T>::InvalidSignature)?;
+            let signer: crate::types::ValidatorKey = cash_err!(signer_account_bytes.clone().try_into(), Error::<T>::InvalidSignature)?;
 
             print(format!("signer: {}", hex::encode(&signer_account_bytes)).as_str());
             // XXX
