#![allow(incomplete_features)]
#![feature(associated_type_defaults)]
#![feature(const_generics)]
#![feature(array_methods)]

#[macro_use]
extern crate alloc;
extern crate ethereum_client;

use codec::{alloc::string::String, Decode, Encode};
use frame_support::{
    debug, decl_error, decl_event, decl_module, decl_storage, dispatch, traits::Get,
};
use frame_system::{
    ensure_none, ensure_signed,
    offchain::{CreateSignedTransaction, SubmitTransaction},
};
use hex_literal::hex;
use our_std::{convert::TryInto, vec::Vec};
use sp_runtime::{
    offchain::{
        storage::StorageValueRef,
        storage_lock::{StorageLock, Time},
    },
    transaction_validity::{
        InvalidTransaction, TransactionSource, TransactionValidity, ValidTransaction,
    },
    RuntimeDebug, SaturatedConversion,
};

use crate::amount::{Amount, CashAmount};
use crate::chains::{Chain, ChainId, Ethereum, EventStatus}; // XXX events mod?
<<<<<<< HEAD
use crate::core::{AccountId, AssetId};
=======
use crate::core::ChainAccount;
>>>>>>> 7a593832
use crate::notices::{Notice, NoticeId, NoticeStatus};
use our_std::convert::TryFrom;

mod amount;
mod chains;
mod core;
mod events;
mod notices; // XXX
mod params; // XXX

#[cfg(test)]
mod mock;

mod oracle;
#[cfg(test)]
mod tests;

/// Type for a nonce.
pub type Nonce = u32;

/// Type for reporting failures for reasons outside of our control.
#[derive(Copy, Clone, Eq, PartialEq, Encode, Decode, RuntimeDebug)]
pub enum Reason {
    None,
}

/// Type for representing an annualized rate on Compound Chain.
pub type APR = u128; // XXX custom rate type?

/// Type for representing a balance index on Compound Chain.
pub type Index = u128; // XXX biguint? initial value 1?

/// Type for representing time on Compound Chain.
pub type Timestamp = u128; // XXX u64?

/// Type for an encoded payload within an extrinsic.
pub type SignedPayload = Vec<u8>; // XXX

/// Type for signature used to verify that a signed payload comes from a validator.
pub type ValidatorSig = [u8; 65]; // XXX secp256k1 sign, but why secp256k1?

/// Type for a public key used to identify a validator.
pub type ValidatorKey = [u8; 65]; // XXX secp256k1 public key, but why secp256k1?

/// Type for a set of validator identities.
pub type ValidatorSet = Vec<ValidatorKey>; // XXX whats our set type? ordered Vec?

/// Type for validator set included in the genesis config
pub type ValidatorGenesisConfig = Vec<String>;

/// Type for open price feed reporter set included in the genesis config
pub type ReporterGenesisConfig = Vec<String>;

// OCW storage constants
pub const OCW_STORAGE_LOCK_KEY: &[u8; 10] = b"cash::lock";
pub const OCW_LATEST_CACHED_BLOCK: &[u8; 11] = b"cash::block";

/// Configure the pallet by specifying the parameters and types on which it depends.
pub trait Config: frame_system::Config + CreateSignedTransaction<Call<Self>> {
    /// Because this pallet emits events, it depends on the runtime's definition of an event.
    type Event: From<Event<Self>> + Into<<Self as frame_system::Config>::Event>;

    /// The overarching dispatch call type.
    type Call: From<Call<Self>>;
}

decl_storage! {
    trait Store for Module<T: Config> as Cash {
        /// The timestamp of the previous block (or defaults to timestamp of the genesis block).
        LastBlockTimestamp get(fn last_block_timestamp) config(): Timestamp;

        // XXX we also need mapping of public (identity, babe) key to other keys
        /// The current set of allowed validators, and their associated keys.
        Validators get(fn validators): ValidatorSet; // XXX

        /// The upcoming set of allowed validators, and their associated keys (or none).
        NextValidators get(fn next_validators): Option<ValidatorSet>; // XXX

        /// An index to track interest owed by CASH borrowers.
        CashCostIndex get(fn cash_cost_index): Index;

        /// An index to track interest earned by CASH holders.
        CashYieldIndex get(fn cash_yield_index): Index;

        /// The upcoming base rate change for CASH and when, if any.
        CashYieldNext get(fn cash_yield_next): Option<(APR, Timestamp)>;

        /// The current APR on CASH held, and the base rate paid by borrowers.
        CashYield get(fn cash_yield): APR;

        /// The current APR surcharge on CASH borrowed, added to the CashYield to determine the CashCost.
        CashSpread get(fn cash_spread): APR;

        // XXX
        // ChainCashHoldPrincipal;
        // TotalCashHoldPrincipal;
        // TotalCashBorrowPrincipal;
        // TotalSupplyPrincipal;
        // CashHoldPrincipal[account];
        // CashBorrowPrincipal[account];
        // SupplyPrincipal[account];

        /// The last used nonce for each account, initialized at zero.
        Nonces get(fn nonces): map hasher(blake2_128_concat) ChainAccount => Nonce;

        // XXX delete me (part of magic extract)
        CashBalance get(fn cash_balance): map hasher(blake2_128_concat) ChainAccount => Option<CashAmount>;

        /// Mapping of (status of) events witnessed on Ethereum, by event id.
        EthEventQueue get(fn eth_event_queue): map hasher(blake2_128_concat) chains::eth::EventId => Option<EventStatus<Ethereum>>;

        /// Mapping of (status of) notices to be signed for Ethereum, by notice id.
        EthNoticeQueue get(fn eth_notice_queue): map hasher(blake2_128_concat) NoticeId => Option<NoticeStatus<Ethereum>>;

        /// Mapping of assets to their price.
        Price get(fn price): map hasher(blake2_128_concat) AssetId => Amount;

        /// Mapping of assets to the last time their price was updated.
        PriceTime get(fn price_time): map hasher(blake2_128_concat) AssetId => Timestamp;

        /// Mapping from exchange ticker ("USDC") to AssetID - note this changes based on testnet/mainnet
        PriceKeyMapping get(fn price_key_mapping): map hasher(blake2_128_concat) String => AssetId;

        /// Eth addresses of price reporters for open oracle
        Reporters get(fn reporters): Vec<[u8; 20]>;

        // XXX
        // AssetInfo[asset];
        // LiquidationIncentive;
        // PriceReporter;
        // PriceKeyMapping;
    }
    add_extra_genesis {
        config(validators): ValidatorGenesisConfig;
        config(reporters): ReporterGenesisConfig;
        build(|config| {
            Module::<T>::initialize_validators(config.validators.clone());
            Module::<T>::initialize_reporters(config.reporters.clone());
        })
    }
}

decl_event!(
    pub enum Event<T>
    where
        AccountId = <T as frame_system::Config>::AccountId, //XXX seems to require a where clause with reference to T to compile
    {
        XXXPhantomFakeEvent(AccountId), // XXX

        /// XXX
        MagicExtract(CashAmount, ChainAccount, Notice<Ethereum>),

        /// An Ethereum event was successfully processed. [payload]
        ProcessedEthEvent(SignedPayload),

        /// An Ethereum event failed during processing. [payload, reason]
        FailedProcessingEthEvent(SignedPayload, Reason),

        /// Signed Ethereum notice. [message, signatures]
        SignedNotice(ChainId, NoticeId, notices::Message, notices::Signatures),
    }
);

decl_error! {
    pub enum Error for Module<T: Config> {
        // XXX
        /// Error names should be descriptive.
        NoneValue,

        // XXX
        /// Errors should have helpful documentation associated with them.
        StorageOverflow,

        /// Error returned when fetching starport info
        HttpFetchingError,

        /// Error when processing `Lock` event while sending `process_eth_event` extrinsic
        ProcessLockEventError,

        /// Error sending `process_eth_event` extrinsic
        OffchainUnsignedLockTxError,

        /// Error decoding payload
        SignedPayloadError,

        /// Public key doesn't belong to known validator
        UnknownValidator,

        /// Validator has already signed and submitted this payload
        AlreadySigned,

        /// Fetched Ethereum event type is not known
        UnknownEthEventType, // XXX needed per-chain?

        /// Error decoding Ethereum event
        DecodeEthereumEventError,

        /// An error related to the oracle
        OpenOracleError,

        /// An error related to the chain_spec file contents
        GenesisConfigError,
    }
}

macro_rules! r#cash_err {
    ($expr:expr, $new_err:expr) => {
        match $expr {
            core::result::Result::Ok(val) => Ok(val),
            core::result::Result::Err(err) => {
                debug::native::error!("Error {:#?}", err);
                Err($new_err)
            }
        }
    };
}

// Dispatchable functions allows users to interact with the pallet and invoke state changes.
// These functions materialize as "extrinsics", which are often compared to transactions.
// Dispatchable functions must be annotated with a weight and must return a DispatchResult.
decl_module! {
    pub struct Module<T: Config> for enum Call where origin: T::Origin {
        // Errors must be initialized if they are used by the pallet.
        type Error = Error<T>;

        // Events must be initialized if they are used by the pallet.
        fn deposit_event() = default;

        /// Set the price using the open price feed.
        #[weight = 0]
        pub fn post_price(origin, payload: Vec<u8>, signature: Vec<u8>) -> dispatch::DispatchResult {
            ensure_none(origin)?;
            Self::post_price_internal(payload, signature)?;
            Ok(())
        }

        // XXX this function is temporary and will be deleted after we reach a certain point
        /// An example dispatchable that takes a singles value as a parameter, writes the value to
        /// storage and emits an event. This function must be dispatched by a signed extrinsic.
        #[weight = 10_000 + T::DbWeight::get().writes(1)]
<<<<<<< HEAD
        pub fn magic_extract(origin, account: AccountId, amount: CashAmount) -> dispatch::DispatchResult {
            ensure_none(origin)?;
=======
        pub fn magic_extract(origin, account: ChainAccount, amount: CashAmount) -> dispatch::DispatchResult {
            let () = ensure_none(origin)?;
>>>>>>> 7a593832

            // Update storage -- TODO: increment this-- sure why not?
            let curr_cash_balance: CashAmount = CashBalance::get(&account).unwrap_or_default();
            let next_cash_balance: CashAmount = curr_cash_balance.checked_add(amount).ok_or(Error::<T>::StorageOverflow)?;
            CashBalance::insert(&account, next_cash_balance);

            let now = <frame_system::Module<T>>::block_number().saturated_into::<u8>();
            // Add to Notice Queue
            let notice = Notice::ExtractionNotice {
                id: NoticeId(now.into(), 0),  // XXX need to keep state of current gen/within gen for each, also parent
                parent: [0u8; 32], // XXX,
                asset: [0u8; 20],
                amount: amount,
                account: account.address.clone().try_into() // XXX avoid clone?
                    .unwrap_or_else(|_| panic!("Address has wrong number of bytes"))
            };
            EthNoticeQueue::insert(notice.id(), NoticeStatus::<Ethereum>::Pending { signers: vec![], signatures: vec![], notice: notice.clone()});

            // Emit an event or two.
            Self::deposit_event(RawEvent::MagicExtract(amount, account, notice.clone()));
            Self::deposit_event(RawEvent::SignedNotice(ChainId::Eth, notice.id(), notices::encode_ethereum_notice(notice), vec![])); // XXX signatures

            // Return a successful DispatchResult
            Ok(())
        }

        #[weight = 0] // XXX how are we doing weights?
        pub fn process_eth_event(origin, payload: SignedPayload, sig: ValidatorSig) -> dispatch::DispatchResult { // XXX sig
            // XXX do we want to store/check hash to allow replaying?
            //let signer = recover(payload); // XXX

            // XXX how do we want to deal with these crypto errors?
            // XXX Toni WIP
            // Recover signature part
            let mut sig_part: [u8; 64] = [0; 64];
            sig_part[0..64].copy_from_slice(&sig[0..64]);
            let signature = secp256k1::Signature::parse(&sig_part);
            // Recover RecoveryId part
            let recovery_id = cash_err!(secp256k1::RecoveryId::parse(sig[64]), <Error<T>>::SignedPayloadError)?;
            // Recover validator's public key from signature
            let message = secp256k1::Message::parse(&chains::eth::keccak(payload.clone()));
            let recover = secp256k1::recover(&message, &signature, &recovery_id).map_err(|_| <Error<T>>::SignedPayloadError)?;
            let signer = recover.serialize();

            // XXX
            // XXX require(signer == known validator); // XXX
            // Check that signer is a known validator, otherwise throw an error
            let validators = <Validators>::get();
            if !validators.contains(&signer) {
                debug::native::error!("Signer of a payload is not a known validator {:?}, validators are {:?}", signer, validators);
                return Err(Error::<T>::UnknownValidator)?
            }

            let event = chains::eth::Event::decode(&mut payload.as_slice()).map_err(|_| <Error<T>>::DecodeEthereumEventError)?; // XXX
            let status = <EthEventQueue>::get(event.id).unwrap_or(EventStatus::<Ethereum>::Pending { signers: vec![] }); // XXX
            match status {
                EventStatus::<Ethereum>::Pending { signers } => {
                    // XXX sets?
                    if signers.contains(&signer) {
                        debug::native::error!("Validator has already signed this payload {:?}", signer);
                        return Err(Error::<T>::AlreadySigned)?
                    }

                    // Add new validator to the signers
                    let mut signers_new = signers.clone();
                    signers_new.push(signer.clone()); // XXX unique add to set?

                    // XXX
                    // let signers_new = {signer | signers};
                    // if len(signers_new & Validators) > 2/3 * len(Validators) {
                    if signers_new.len() > validators.len() * 2 / 3 {
                        match core::apply_eth_event_internal(event) {
                            Ok(_) => {
                                EthEventQueue::insert(event.id, EventStatus::<Ethereum>::Done);
                                Self::deposit_event(RawEvent::ProcessedEthEvent(payload));
                                Ok(())
                            }

                            Err(reason) => {
                                EthEventQueue::insert(event.id, EventStatus::<Ethereum>::Failed { hash: Ethereum::hash_bytes(payload.as_slice()), reason: reason });
                                Self::deposit_event(RawEvent::FailedProcessingEthEvent(payload, reason));
                                Ok(())
                            }
                        }
                    } else {
                        EthEventQueue::insert(event.id, EventStatus::<Ethereum>::Pending { signers: signers_new });
                        Ok(())
                    }
                }

                // XXX potential retry logic to allow retrying Failures
                EventStatus::<Ethereum>::Failed { hash, .. } => {
                    // XXX require(compute_hash(payload) == hash, "event data differs from failure");
                    match core::apply_eth_event_internal(event) {
                        Ok(_) => {
                            EthEventQueue::insert(event.id, EventStatus::<Ethereum>::Done);
                            Self::deposit_event(RawEvent::ProcessedEthEvent(payload));
                            Ok(())
                        }

                        Err(new_reason) => {
                            EthEventQueue::insert(event.id, EventStatus::<Ethereum>::Failed { hash, reason: new_reason});
                            Self::deposit_event(RawEvent::FailedProcessingEthEvent(payload, new_reason));
                            Ok(())
                        }
                    }
                }

                EventStatus::<Ethereum>::Done => {
                    // TODO: Eventually we should be deleting here (based on monotonic ids and signing order)
                    Ok(())
                }
            }
        }

        #[weight = 0] // XXX
        pub fn publish_eth_signature(origin, notice_id: NoticeId, signature: ValidatorSig) -> dispatch::DispatchResult {
            //let signer = recover(payload); // XXX
            //require(signer == known validator); // XXX

            let status = <EthNoticeQueue>::get(notice_id).unwrap_or(NoticeStatus::<Ethereum>::Missing);
            match status {
                NoticeStatus::<Ethereum>::Missing => {
                    Ok(())
                }

                NoticeStatus::<Ethereum>::Pending { signers, signatures, notice } => {
                    // XXX sets?
                    // let signers_new = {signer | signers};
                    // let signatures_new = {signature | signatures };
                    // if len(signers_new & Validators) > 2/3 * len(Validators) {
                           EthNoticeQueue::insert(notice_id, NoticeStatus::<Ethereum>::Done);
                           Self::deposit_event(RawEvent::SignedNotice(ChainId::Eth, notice_id, notices::encode_ethereum_notice(notice), signatures)); // XXX generic
                           Ok(())
                    // } else {
                    //     EthNoticeQueue::insert(event.id, NoticeStatus::<Ethereum>::Pending { signers: signers_new, signatures, notice});
                    //     Ok(())
                    // }
                }

                NoticeStatus::<Ethereum>::Done => {
                    // TODO: Eventually we should be deleting here (based on monotonic ids and signing order)
                    Ok(())
                }
            }
        }

        // XXX
        /// An example dispatchable that may throw a custom error.
        #[weight = 10_000 + T::DbWeight::get().reads_writes(1,1)]
        pub fn cause_error(origin) -> dispatch::DispatchResult {
            let _who = ensure_signed(origin)?;
            let _ = runtime_interfaces::config_interface::get();
            Err(Error::<T>::NoneValue)?
        }


        /// Offchain Worker entry point.
        fn offchain_worker(block_number: T::BlockNumber) {
            debug::native::info!("Hello World from offchain workers from block {} !", block_number);

            let result = Self::fetch_events_with_lock();
            if let Err(e) = result {
                debug::native::error!("offchain_worker error during fetch events: {:?}", e);
            }
            Self::process_eth_notices(block_number);
            // todo: do this less often perhaps once a minute?
            // a really simple idea to do it once a minute on average is to just use probability
            // and only update the feed every now and then. It is a function of how many validators
            // are running.
            let result = Self::process_open_price_feed();
            if let Err(e) = result {
                debug::native::error!("offchain_worker error during open price feed processing: {:?}", e);
            }
        }
    }
}

/// Reading error messages inside `decl_module!` can be difficult, so we move them here.
impl<T: Config> Module<T> {
    /// Body of the post_price extrinsic
    /// * checks signature of message
    /// * parses message
    /// * updates storage
    ///
    /// Gets us out of the decl_module! macro and helps with static code analysis to have the
    /// body of this function here.
    fn post_price_internal(payload: Vec<u8>, signature: Vec<u8>) -> Result<(), Error<T>> {
        // check signature
        let hashed = compound_crypto::keccak(&payload);
        let recovered = cash_err!(
            compound_crypto::eth_recover(&hashed, &signature),
            <Error<T>>::OpenOracleError
        )?;
        let reporters = Reporters::get();
        if !reporters
            .iter()
            .any(|e| e.as_slice() == recovered.as_slice())
        {
            return Err(<Error<T>>::OpenOracleError);
        }

        let parsed = cash_err!(oracle::parse_message(&payload), <Error<T>>::OpenOracleError)?;

        debug::native::info!(
            "Parsed price from open price feed: {:?} is worth {:?}",
            parsed.key,
            (parsed.value as f64) / 1000000.0
        );
        // todo: more sanity checking on the value
        // todo: update storage
        Ok(())
    }

    /// Convert from the chain spec file format hex encoded strings into the local storage format, binary blob
    fn hex_string_vec_to_binary_vec<U: TryFrom<Vec<u8>>>(
        data: Vec<String>,
    ) -> Result<Vec<U>, Error<T>> {
        let mut converted: Vec<U> = Vec::new();
        for record in data {
            let decoded = hex::decode(&record).map_err(|_| <Error<T>>::GenesisConfigError)?;
            let converted_validator: U = decoded
                .try_into()
                .map_err(|_| <Error<T>>::GenesisConfigError)?;
            converted.push(converted_validator);
        }
        Ok(converted)
    }

    /// Set the initial set of validators from the genesis config
    fn initialize_validators(validators: ValidatorGenesisConfig) {
        assert!(
            !validators.is_empty(),
            "Validators must be set in the genesis config"
        );
        assert!(
            Validators::get().is_empty(),
            "Validators are already set but they should only be set in the genesis config."
        );
        let converted: ValidatorSet = Self::hex_string_vec_to_binary_vec(validators)
            .expect("Could not deserialize validators from genesis config");
        Validators::put(converted);
    }

    /// Set the initial set of open price feed price reporters from the genesis config
    fn initialize_reporters(reporters: ReporterGenesisConfig) {
        assert!(
            !reporters.is_empty(),
            "Open price feed price reporters must be set in the genesis config"
        );
        assert!(
            Reporters::get().is_empty(),
            "Reporters are already set but they should only be set in the genesis config."
        );
        let converted: Vec<[u8; 20]> = Self::hex_string_vec_to_binary_vec(reporters)
            .expect("Could not deserialize validators from genesis config");
        Reporters::put(converted);
    }

    /// Procedure for offchain worker to processes messages coming out of the open price feed
    pub fn process_open_price_feed() -> Result<(), Error<T>> {
        let api_response = cash_err!(
            crate::oracle::open_price_feed_request_okex(),
            <Error<T>>::HttpFetchingError
        )?;
        let messages_and_signatures = cash_err!(
            api_response.to_message_signature_pairs(),
            <Error<T>>::OpenOracleError
        )?;
        for (msg, sig) in messages_and_signatures {
            // adding some debug info in here, this will become very chatty
            let call = <Call<T>>::post_price(msg, sig);
            cash_err!(
                SubmitTransaction::<T, Call<T>>::submit_unsigned_transaction(call.into()),
                <Error<T>>::OpenOracleError
            )?;
        }
        Ok(())
    }

    pub fn process_eth_notices(block_number: T::BlockNumber) {
        for notice in EthNoticeQueue::iter_values() {
            // find parent
            // id = notice.gen_id(parent)

            // XXX
            // submit onchain call for aggregating the price
            // let payload = notices::to_payload(notice);
            // let call = Call::publish_eth_signature(payload);

            // Unsigned tx
            // SubmitTransaction::<T, Call<T>>::submit_unsigned_transaction(call.into());
        }
    }

    // XXX disambiguate whats for ethereum vs not
    fn fetch_events_with_lock() -> Result<(), Error<T>> {
        // Create a reference to Local Storage value.
        // Since the local storage is common for all offchain workers, it's a good practice
        // to prepend our entry with the pallet name.
        let s_info = StorageValueRef::persistent(OCW_LATEST_CACHED_BLOCK);

        // Local storage is persisted and shared between runs of the offchain workers,
        // offchain workers may run concurrently. We can use the `mutate` function to
        // write a storage entry in an atomic fashion.
        //
        // With a similar API as `StorageValue` with the variables `get`, `set`, `mutate`.
        // We will likely want to use `mutate` to access
        // the storage comprehensively.
        //
        // Ref: https://substrate.dev/rustdocs/v2.0.0/sp_runtime/offchain/storage/struct.StorageValueRef.html

        // XXXX TODO Add second check for:
        // Should be either the block of the latest Pending event which we haven't signed,
        // or if there are no such events, otherwise the block after the latest event, otherwise the earliest (configuration/genesis) block
        let from_block: String;
        if let Some(Some(cached_block_num)) = s_info.get::<String>() {
            // Ethereum block number has been cached, fetch events starting from the next after cached block
            debug::native::info!("Last cached block number: {:?}", cached_block_num);
            from_block = events::get_next_block_hex(cached_block_num)
                .map_err(|_| <Error<T>>::HttpFetchingError)?;
        } else {
            // Validator's cache is empty, fetch events from the earliest available block
            debug::native::info!("Block number has not been cached yet");
            from_block = String::from("earliest");
        }

        // Since off-chain storage can be accessed by off-chain workers from multiple runs, it is important to lock
        //   it before doing heavy computations or write operations.
        // ref: https://substrate.dev/rustdocs/v2.0.0-rc3/sp_runtime/offchain/storage_lock/index.html
        //
        // There are four ways of defining a lock:
        //   1) `new` - lock with default time and block expiration
        //   2) `with_deadline` - lock with default block but custom time expiration
        //   3) `with_block_deadline` - lock with default time but custom block expiration
        //   4) `with_block_and_time_deadline` - lock with custom time and block expiration
        // Here we choose the default one for now.
        let mut lock = StorageLock::<Time>::new(OCW_STORAGE_LOCK_KEY);

        // We try to acquire the lock here. If failed, we know the `fetch_n_parse` part inside is being
        //   executed by previous run of ocw, so the function just returns.
        // ref: https://substrate.dev/rustdocs/v2.0.0/sp_runtime/offchain/storage_lock/struct.StorageLock.html#method.try_lock
        if let Ok(_guard) = lock.try_lock() {
            match events::fetch_events(from_block) {
                Ok(starport_info) => {
                    debug::native::info!("Result: {:?}", starport_info);

                    // Send extrinsics for all events
                    let _ = Self::process_lock_events(starport_info.lock_events)?;

                    // Save latest block in ocw storage
                    s_info.set(&starport_info.latest_eth_block);
                }
                Err(err) => {
                    debug::native::info!("Error while fetching events: {:?}", err);
                    return Err(Error::<T>::HttpFetchingError);
                }
            }
        }
        Ok(())
    }

    fn process_lock_events(
        events: Vec<ethereum_client::LogEvent<ethereum_client::LockEvent>>,
    ) -> Result<(), Error<T>> {
        for event in events.iter() {
            debug::native::info!("Processing `Lock` event and sending extrinsic: {:?}", event);

            // XXX
            let payload =
                events::to_lock_event_payload(&event).map_err(|_| <Error<T>>::HttpFetchingError)?;
            let signature = Self::sign_payload(payload.clone());
            let call = Call::process_eth_event(payload, signature);

            // XXX Unsigned tx for now
            let res = SubmitTransaction::<T, Call<T>>::submit_unsigned_transaction(call.into());
            if res.is_err() {
                debug::native::error!("Error while sending `Lock` event extrinsic");
                return Err(Error::<T>::OffchainUnsignedLockTxError);
            }
        }
        Ok(())
    }

    // XXX JF: why are we using secp256k1 to sign these? this is just for offchain <> validator?
    /// XXX this part will be rewritten as soon as keys are done
    fn sign_payload(payload: Vec<u8>) -> ValidatorSig {
        // XXX HORRIBLE, but something to move on, at least I can decode signature
        let not_so_secret: [u8; 32] =
            hex_literal::hex!["50f05592dc31bfc65a77c4cc80f2764ba8f9a7cce29c94a51fe2d70cb5599374"];
        let private_key = secp256k1::SecretKey::parse(&not_so_secret).unwrap();
        let message = secp256k1::Message::parse(&chains::eth::keccak(payload.clone()));
        let sig = secp256k1::sign(&message, &private_key);
        let mut r: [u8; 65] = [0; 65];
        r[0..64].copy_from_slice(&sig.0.serialize()[..]);
        r[64] = sig.1.serialize();
        return r;
    }
}

impl<T: Config> frame_support::unsigned::ValidateUnsigned for Module<T> {
    type Call = Call<T>;

    /// Validate unsigned call to this module.
    ///
    /// By default unsigned transactions are disallowed, but implementing the validator
    /// here we make sure that some particular calls (the ones produced by offchain worker)
    /// are being whitelisted and marked as valid.
    fn validate_unsigned(_source: TransactionSource, call: &Self::Call) -> TransactionValidity {
        match call {
            Call::process_eth_event(_payload, signature) => {
                ValidTransaction::with_tag_prefix("CashPallet")
                    // The transaction is only valid for next 10 blocks. After that it's
                    // going to be revalidated by the pool.
                    .longevity(10)
                    .and_provides(signature)
                    // It's fine to propagate that transaction to other peers, which means it can be
                    // created even by nodes that don't produce blocks.
                    // Note that sometimes it's better to keep it for yourself (if you are the block
                    // producer), since for instance in some schemes others may copy your solution and
                    // claim a reward.
                    .propagate(true)
                    .build()
            }
<<<<<<< HEAD
            Call::post_price(_, _) => ValidTransaction::with_tag_prefix("CashPallet")
                .longevity(10)
                .propagate(true)
                .build(),
=======
            Call::magic_extract(_account, _amount) => {
                ValidTransaction::with_tag_prefix("CashPallet")
                    .longevity(10)
                    .and_provides("magic")
                    .propagate(true)
                    .build()
            }
>>>>>>> 7a593832
            _ => InvalidTransaction::Call.into(),
        }
    }
}<|MERGE_RESOLUTION|>--- conflicted
+++ resolved
@@ -30,11 +30,7 @@
 
 use crate::amount::{Amount, CashAmount};
 use crate::chains::{Chain, ChainId, Ethereum, EventStatus}; // XXX events mod?
-<<<<<<< HEAD
-use crate::core::{AccountId, AssetId};
-=======
-use crate::core::ChainAccount;
->>>>>>> 7a593832
+use crate::core::{ChainAccount, ChainAsset};
 use crate::notices::{Notice, NoticeId, NoticeStatus};
 use our_std::convert::TryFrom;
 
@@ -150,13 +146,13 @@
         EthNoticeQueue get(fn eth_notice_queue): map hasher(blake2_128_concat) NoticeId => Option<NoticeStatus<Ethereum>>;
 
         /// Mapping of assets to their price.
-        Price get(fn price): map hasher(blake2_128_concat) AssetId => Amount;
+        Price get(fn price): map hasher(blake2_128_concat) ChainAsset => Amount;
 
         /// Mapping of assets to the last time their price was updated.
-        PriceTime get(fn price_time): map hasher(blake2_128_concat) AssetId => Timestamp;
+        PriceTime get(fn price_time): map hasher(blake2_128_concat) ChainAsset => Timestamp;
 
         /// Mapping from exchange ticker ("USDC") to AssetID - note this changes based on testnet/mainnet
-        PriceKeyMapping get(fn price_key_mapping): map hasher(blake2_128_concat) String => AssetId;
+        PriceKeyMapping get(fn price_key_mapping): map hasher(blake2_128_concat) String => ChainAsset;
 
         /// Eth addresses of price reporters for open oracle
         Reporters get(fn reporters): Vec<[u8; 20]>;
@@ -275,13 +271,8 @@
         /// An example dispatchable that takes a singles value as a parameter, writes the value to
         /// storage and emits an event. This function must be dispatched by a signed extrinsic.
         #[weight = 10_000 + T::DbWeight::get().writes(1)]
-<<<<<<< HEAD
-        pub fn magic_extract(origin, account: AccountId, amount: CashAmount) -> dispatch::DispatchResult {
+        pub fn magic_extract(origin, account: ChainAccount, amount: CashAmount) -> dispatch::DispatchResult {
             ensure_none(origin)?;
-=======
-        pub fn magic_extract(origin, account: ChainAccount, amount: CashAmount) -> dispatch::DispatchResult {
-            let () = ensure_none(origin)?;
->>>>>>> 7a593832
 
             // Update storage -- TODO: increment this-- sure why not?
             let curr_cash_balance: CashAmount = CashBalance::get(&account).unwrap_or_default();
@@ -706,12 +697,6 @@
                     .propagate(true)
                     .build()
             }
-<<<<<<< HEAD
-            Call::post_price(_, _) => ValidTransaction::with_tag_prefix("CashPallet")
-                .longevity(10)
-                .propagate(true)
-                .build(),
-=======
             Call::magic_extract(_account, _amount) => {
                 ValidTransaction::with_tag_prefix("CashPallet")
                     .longevity(10)
@@ -719,7 +704,10 @@
                     .propagate(true)
                     .build()
             }
->>>>>>> 7a593832
+            Call::post_price(_, _) => ValidTransaction::with_tag_prefix("CashPallet")
+                .longevity(10)
+                .propagate(true)
+                .build(),
             _ => InvalidTransaction::Call.into(),
         }
     }
