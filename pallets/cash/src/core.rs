// Note: The substrate build requires these be re-exported.
pub use our_std::{fmt, result, result::Result};

/// Setup
use codec::{Decode, Encode};
use our_std::RuntimeDebug;

use crate::{
    chains::{eth, Chain, ChainId, Ethereum},
    notices::Notice, // XXX move here, encoding to chains
    params::MIN_TX_VALUE,
    symbol::CASH,
    types::{price, AssetAmount, CashAmount, ChainAccount, ChainAsset, ChainSignature},
    CashBalance,
    Config,
    Module,
    RawEvent::GoldieLocks,
    Store,
};
use sp_runtime::print;

macro_rules! require {
    ($expr:expr, $reason:expr) => {
        if !$expr {
            return core::result::Result::Err($reason);
        }
    };
}

macro_rules! require_min_tx_value {
    ($value:expr) => {
        require!($value >= MIN_TX_VALUE, Reason::MinTxValueNotMet);
    };
}

<<<<<<< HEAD
#[derive(Clone, Eq, PartialEq, Encode, Decode, RuntimeDebug)]
pub enum ConversionError {
    ConvertFromBytesToEthAddress,
}

// Type aliases //

/// Type for representing an annualized rate on Compound Chain.
pub type APR = u128; // XXX custom rate type?

/// Type for a nonce.
pub type Nonce = u32;

/// Type for representing time on Compound Chain.
pub type Timestamp = u128; // XXX u64?

/// Type of the largest possible unsigned integer on Compound Chain.
pub type Uint = u128;

/// Type for a generic address, potentially on any chain.
pub type GenericAddr = Vec<u8>;

/// Type for a generic account, tied to one of the possible chains.
pub type GenericAccount = (ChainId, GenericAddr);

/// Type for a generic asset, tied to one of the possible chains.
pub type GenericAsset = (ChainId, GenericAddr);

/// Type for a generic encoded message, potentially for any chain.
pub type GenericMsg = Vec<u8>;

/// Type for a generic signature, potentially for any chain.
pub type SigData = Vec<u8>;

/// Type for a generic signature, potentially for any chain.
pub type GenericSig = (ChainId, SigData);

/// Type for a bunch of generic signatures.
pub type GenericSigs = Vec<SigData>;

/// Type for representing a price, potentially for any symbol.
pub type GenericPrice = Uint;

/// Type for representing a quantity, potentially of any symbol.
pub type GenericQty = Uint;

/// Type for representing a quantity, potentially of any symbol.
#[derive(Clone, Eq, PartialEq, Encode, Decode, RuntimeDebug)]
pub enum GenericMaxQty {
    Max,
    Qty(GenericQty),
}

impl From<u128> for GenericMaxQty {
    fn from(amt: u128) -> Self {
        GenericMaxQty::Qty(amt)
    }
}

/// Type for chain signatures
#[derive(Clone, Eq, PartialEq, Encode, Decode, RuntimeDebug)]
pub enum ChainSignature {
    Eth(<Ethereum as Chain>::Signature),
}

/// Type for chain accounts
#[derive(Clone, Eq, PartialEq, Encode, Decode, RuntimeDebug)]
pub enum ChainAccount {
    Eth(<Ethereum as Chain>::Address),
}

/// Type for a generic set, for validators/reporters in the genesis config.
pub type GenericSet = Vec<String>;

/// Type for a set of open price feed reporters.
pub type ReporterSet = Vec<<Ethereum as Chain>::Address>;

/// Type for an encoded payload within an extrinsic.
pub type SignedPayload = Vec<u8>; // XXX

/// Type for signature used to verify that a signed payload comes from a validator.
pub type ValidatorSig = [u8; 65]; // XXX secp256k1 sign, but why secp256k1?

/// Type for an address used to identify a validator.
pub type ValidatorKey = [u8; 20]; // XXX secp256k1 public key, but why secp256k1?

/// Type for a set of validator identities.
pub type ValidatorSet = Vec<ValidatorKey>; // XXX whats our set type? ordered Vec?

// Type definitions //

=======
>>>>>>> 90308788
/// Type for reporting failures for reasons outside of our control.
#[derive(Copy, Clone, Eq, PartialEq, Encode, Decode, RuntimeDebug)]
pub enum Reason {
    None,
    NotImplemented,
    MinTxValueNotMet,
    InvalidSymbol,
}

<<<<<<< HEAD
/// Type for the abstract symbol of an asset, not tied to a chain.
#[derive(Copy, Clone, Eq, PartialEq, Ord, PartialOrd, RuntimeDebug)]
pub struct Symbol(pub [char; 12], pub u8);

// Define symbols used directly by the chain itself
pub const NIL: char = 0 as char;
pub const CASH: Symbol = Symbol(
    ['C', 'A', 'S', 'H', NIL, NIL, NIL, NIL, NIL, NIL, NIL, NIL],
    6,
);
pub const USD: Symbol = Symbol(
    ['U', 'S', 'D', NIL, NIL, NIL, NIL, NIL, NIL, NIL, NIL, NIL],
    6,
);

impl Symbol {
    pub const fn ticker(&self) -> &[char] {
        &self.0
    }

    pub const fn decimals(&self) -> u8 {
        self.1
    }
}

impl Encode for Symbol {
    fn using_encoded<R, F: FnOnce(&[u8]) -> R>(&self, f: F) -> R {
        let mut bytes: Vec<u8> = self.0.to_vec().iter().map(|&c| c as u8).collect();
        bytes.push(self.1);
        bytes.using_encoded(f)
    }
}

impl codec::EncodeLike for Symbol {}

impl Decode for Symbol {
    fn decode<I: codec::Input>(encoded: &mut I) -> Result<Self, codec::Error> {
        let mut bytes: Vec<u8> = Decode::decode(encoded)?;
        let decimals = bytes.pop().unwrap();
        let chars: Vec<char> = bytes.iter().map(|&b| b as char).collect();
        let ticker: [char; 12] = chars.try_into().expect("wrong number of chars");
        Ok(Symbol(ticker, decimals))
    }
}

/// Type for the status of an event on the queue.
#[derive(Clone, Eq, PartialEq, Encode, Decode, RuntimeDebug)]
pub enum EventStatus<C: Chain> {
    Pending {
        signers: crate::ValidatorSet,
    },
    Failed {
        hash: C::Hash,
        reason: crate::Reason,
    },
    Done,
}

/// Type for the status of a notice on the queue.
#[derive(Clone, Eq, PartialEq, Encode, Decode, RuntimeDebug)]
pub enum NoticeStatus {
    Missing,
    Pending {
        signers: crate::ValidatorSet,
        signatures: GenericSigs,
        notice: Notice,
    },
    Done,
}

/// Type for representing an account bound to a specific chain.
#[derive(Clone, Eq, PartialEq, Encode, Decode, RuntimeDebug)]
pub struct Account<C: Chain>(pub C::Address);

/// Type for representing an asset bound to a specific chain.
#[derive(Clone, Eq, PartialEq, Encode, Decode, RuntimeDebug)]
pub struct Asset<C: Chain>(pub C::Address);

impl<C: Chain> From<Asset<C>> for GenericAsset {
    fn from(asset: Asset<C>) -> Self {
        (C::ID, asset.0.into())
    }
}

impl<C: Chain> From<Account<C>> for GenericAccount {
    fn from(account: Account<C>) -> Self {
        (C::ID, account.0.into())
    }
}

impl From<Quantity> for GenericQty {
    fn from(quantity: Quantity) -> Self {
        quantity.amount().into()
    }
}

impl ChainAccount {
    pub fn try_from_eth_address_bytes(from: &[u8]) -> Result<ChainAccount, ConversionError> {
        let addr = from
            .try_into()
            .map_err(|_| ConversionError::ConvertFromBytesToEthAddress)?;

        Ok(ChainAccount::Eth(addr))
    }
}

/// Type for representing a price (in USD), bound to its symbol.
#[derive(Copy, Clone, Eq, PartialEq, Ord, PartialOrd, Encode, Decode, RuntimeDebug)]
pub struct Price(pub Symbol, pub GenericPrice);

/// Type for representing a quantity of an asset, bound to its symbol.
#[derive(Copy, Clone, Eq, PartialEq, Ord, PartialOrd, Encode, Decode, RuntimeDebug)]
pub struct Quantity(pub Symbol, pub GenericQty);

/// Type for representing a multiplicative index on Compound Chain.
#[derive(Copy, Clone, Eq, PartialEq, Ord, PartialOrd, Encode, Decode, RuntimeDebug)]
pub struct MulIndex(pub Uint);

impl Price {
    pub const DECIMALS: u8 = USD.decimals(); // Note: must be >= USD.decimals()

    pub const fn symbol(&self) -> Symbol {
        self.0
    }

    pub const fn amount(&self) -> GenericPrice {
        self.1
    }

    pub const fn from_nominal(symbol: Symbol, nominal: f64) -> Self {
        Price(symbol, (nominal * pow10(Self::DECIMALS)) as Uint)
    }

    pub const fn to_nominal(&self) -> f64 {
        (self.amount() as f64) / pow10(self.symbol().decimals())
    }
}

impl Quantity {
    pub const fn symbol(&self) -> Symbol {
        self.0
    }

    pub const fn amount(&self) -> GenericQty {
        self.1
    }

    pub const fn from_nominal(symbol: Symbol, nominal: f64) -> Self {
        Quantity(symbol, (nominal * pow10(symbol.decimals())) as Uint)
    }

    pub const fn to_nominal(&self) -> f64 {
        (self.amount() as f64) / pow10(self.symbol().decimals())
    }
}

impl Default for MulIndex {
    fn default() -> Self {
        MulIndex(1) // XXX do we need more 'precision' for ONE?
    }
}

impl<T> From<T> for MulIndex
where
    T: Into<Uint>,
{
    fn from(raw: T) -> Self {
        MulIndex(raw.into())
    }
}

// Price<S> * Quantity<S> -> Quantity<{ USD }>
impl Mul<Quantity> for Price {
    type Output = Quantity;

    fn mul(self, rhs: Quantity) -> Self::Output {
        assert!(
            self.symbol() == rhs.symbol(),
            "can only multiply a price and quantity for the same symbol"
        );
        Quantity(
            USD,
            self.amount() * rhs.amount()
                / (pow10(Price::DECIMALS + rhs.symbol().decimals() - USD.decimals()) as GenericQty),
        )
    }
}

// Quantity<S> * Price<S> -> Quantity<{ USD }>
impl Mul<Price> for Quantity {
    type Output = Quantity;

    fn mul(self, rhs: Price) -> Self::Output {
        assert!(
            self.symbol() == rhs.symbol(),
            "can only multiply a quantity and price for the same symbol"
        );
        Quantity(
            USD,
            self.amount() * rhs.amount()
                / (pow10(Price::DECIMALS + self.symbol().decimals() - USD.decimals())
                    as GenericQty),
        )
    }
}

// Quantity<{ USD }> / Price<S> -> Quantity<S>
impl Div<Price> for Quantity {
    type Output = Quantity;

    fn div(self, rhs: Price) -> Self::Output {
        assert!(
            self.symbol() == USD,
            "division by price defined only for USD quantities"
        );
        assert!(rhs.amount() > 0, "division by price not greater than zero");
        Quantity(
            rhs.symbol(),
            self.amount()
                * (pow10(Price::DECIMALS + rhs.symbol().decimals() - USD.decimals())
                    as GenericPrice)
                / rhs.amount(),
        )
    }
}

// Quantity<{ USD }> / Quantity<S> -> Price<S>
impl Div<Quantity> for Quantity {
    type Output = Price;

    fn div(self, rhs: Quantity) -> Self::Output {
        assert!(
            self.symbol() == USD,
            "division by quantity defined only for USD quantities"
        );
        assert!(
            rhs.amount() > 0,
            "division by quantity not greater than zero"
        );
        Price(
            rhs.symbol(),
            self.amount()
                * (pow10(Price::DECIMALS + rhs.symbol().decimals() - USD.decimals()) as GenericQty)
                / rhs.amount(),
        )
    }
}

// Quantity<S> * MulIndex -> Quantity<S>
impl Mul<MulIndex> for Quantity {
    type Output = Quantity;

    fn mul(self, rhs: MulIndex) -> Self::Output {
        Quantity(self.symbol(), self.amount() * rhs.0)
    }
}

// Helper functions //

pub const fn pow10(decimals: u8) -> f64 {
    let mut i = 0;
    let mut v = 10.0;
    loop {
        i += 1;
        if i >= decimals {
            return v;
        }
        v *= 10.0;
    }
}

pub fn price<T: Config>(symbol: Symbol) -> Price {
    match symbol {
        CASH => Price::from_nominal(CASH, 1.0),
        _ => Price(symbol, <Module<T>>::prices(symbol)),
    }
}

pub fn symbol<T: Config, C: Chain>(asset: Asset<C>) -> Symbol {
    // XXX lookup in storage
    Symbol(
        ['E', 'T', 'H', NIL, NIL, NIL, NIL, NIL, NIL, NIL, NIL, NIL],
        18,
    )
}

=======
>>>>>>> 90308788
// Protocol interface //

pub fn apply_eth_event_internal<T: Config>(event: eth::Event) -> Result<(), Reason> {
    match event.data {
        eth::EventData::Lock {
            asset,
            holder,
            amount,
        } => {
            //  When Lock(Asset:address, Holder:address, Amount:uint256):
            //   Build AccountIdent=("eth", account)
            //   Build AssetIdent=("eth", asset)
            //   Call lockInternal(AssetIdent, AccountIdent, Amount)
            print("applying lock event...");
            lock_internal::<T>(ChainAsset::Eth(asset), ChainAccount::Eth(holder), amount)
        }
        _ => {
            //  When Gov(title:string, extrinsics:bytes[]):
            //   Decode a SCALE-encoded set of extrinsics from the event
            //   For each extrinsic, dispatch the given extrinsic as Root
            //  When LockCash(Account:address, Amount: uint256, CashYieldIndex: uint256):
            //   Build AccountIdent=("eth", account)
            //   Call lockCashInternal(AccountIdent, Amount)
            Err(Reason::NotImplemented)
        }
    }
}

pub fn lock_internal<T: Config>(
    asset: ChainAsset,
    holder: ChainAccount,
    amount: AssetAmount,
) -> Result<(), Reason> {
    print("lock internal...");

    Module::<T>::deposit_event(GoldieLocks(asset, holder, amount));

    // XXX
    // Read Require AmountPriceAssetParamsMinTxValue
    // Read Principal =AmountSupplyIndexAsset
    // Read TotalSupplyNew=TotalSupplyPrincipalAsset+Principal
    // Read HolderSupplyNew=SupplyPrincipalAsset, Holder+Principal
    // Set TotalSupplyPrincipalAsset=TotalSupplyNew
    // Set SupplyPrincipalAsset, Holder=HolderSupplyNew
    Ok(())
}

pub fn lock_cash_internal<T: Config>(
    holder: ChainAccount,
    amount: CashAmount,
) -> Result<(), Reason> {
    // XXX
    // Read Require AmountPriceCASHParamsMinTxValue
    // Read Principal =AmountCashYieldIndex
    // Read ChainCashHoldPrincipalNew=TotalCashHoldPrincipalHolder.Chain-Principal
    // Underflow: ${Sender.Chain} does not have enough total CASH to extract ${Amount}
    // Read HolderCashHoldPrincipalNew=CashHoldPrincipalHolder+Principal
    // Set TotalCashHoldPrincipalHolder.Chain=ChainCashHoldPrincipalNew
    // Set CashHoldPrincipalHolder=HolderCashHoldPrincipalNew
    Ok(())
}

pub fn extract_principal_internal<T: Config>(
    asset: ChainAsset,
    holder: ChainAccount,
    recipient: ChainAccount,
    principal: AssetAmount,
) -> Result<(), Reason> {
    // TODO: Do we need a Symbol here for these?

    // Require Recipient.Chain=Asset.Chain XXX proven by compiler
    // let supply_index = <Module<T>>::supply_index(asset);
    // let amount = principal * supply_index;
    // require_min_tx_value!(amount * price::<T>(principal.symbol()));

    // Read Require HasLiquidityToReduceCollateralAsset(Holder, Asset, Amount)
    // ReadsCashBorrowPrincipalBorrower, CashCostIndexPair, CashYield, CashSpread, Price*, SupplyPrincipal*, Borrower, StabilityFactor*
    // Read TotalSupplyNew=TotalSupplyPrincipalAsset-Principal
    // Underflow: Not enough total funds to extract ${Amount}
    // Read HolderSupplyNew=SupplyPrincipalAsset, Holder-Principal
    // Underflow: ${Holder} does not have enough funds to extract ${Amount}
    // Set TotalSupplyPrincipalAsset=TotalSupplyNew
    // Set SupplyPrincipalAsset, Holder=HolderSupplyNew
    // Add ExtractionNotice(Asset, Recipient, Amount) to NoticeQueueRecipient.Chain
    Ok(()) // XXX
}

// XXX should we expect amounts are already converted to our bigint type here?
//  probably not, probably inputs should always be fixed width?
//   actually now I think we can always guarantee to parse ascii numbers in lisp requests into bigints
pub fn extract_cash_principal_internal<T: Config, C: Chain>(
    holder: ChainAccount,
    recipient: ChainAccount,
    principal: CashAmount,
) -> Result<(), Reason> {
    // TODO: Do we need a symbol here for these?
    // let yield_index = <Module<T>>::cash_yield_index();
    // let amount = principal * yield_index;
    // require_min_tx_value!(amount * price::<T>(CASH));

    // Note: we do not check health here, since CASH cannot be borrowed against yet.
    // let chain_cash_hold_principal_new = <Module<T>>::chain_cash_hold_principal(recipient.chain) + amount_principal;
    // let holder_cash_hold_principal_new = <Module<T>>::cash_hold_principal(holder) - amount_principal;
    // XXX Underflow: ${Account} does not have enough CASH to extract ${Amount};
    // <Module<T>>::ChainCashHoldPrincipal::insert(recipient, chain_cash_hold_principal_new);
    // <Module<T>>::C
    //     Set TotalCashHoldPrincipalRecipient.Chain=ChainCashHoldPrincipalNew;
    //     Set CashHoldPrincipalHolder=HolderCashHoldPrincipalNew;
    //     Add CashExtractionNotice(Recipient, Amount, YieldIndex) to NoticeQueueRecipient.Chain;
    Ok(()) // XXX
}

#[derive(Clone, Eq, PartialEq, Encode, Decode, RuntimeDebug)]
pub enum RecoveryError {
    RecoveryError,
}

#[cfg(test)]
mod tests {
    use super::*;
}<|MERGE_RESOLUTION|>--- conflicted
+++ resolved
@@ -17,6 +17,7 @@
     RawEvent::GoldieLocks,
     Store,
 };
+use our_std::convert::TryInto;
 use sp_runtime::print;
 
 macro_rules! require {
@@ -33,100 +34,11 @@
     };
 }
 
-<<<<<<< HEAD
 #[derive(Clone, Eq, PartialEq, Encode, Decode, RuntimeDebug)]
 pub enum ConversionError {
     ConvertFromBytesToEthAddress,
 }
 
-// Type aliases //
-
-/// Type for representing an annualized rate on Compound Chain.
-pub type APR = u128; // XXX custom rate type?
-
-/// Type for a nonce.
-pub type Nonce = u32;
-
-/// Type for representing time on Compound Chain.
-pub type Timestamp = u128; // XXX u64?
-
-/// Type of the largest possible unsigned integer on Compound Chain.
-pub type Uint = u128;
-
-/// Type for a generic address, potentially on any chain.
-pub type GenericAddr = Vec<u8>;
-
-/// Type for a generic account, tied to one of the possible chains.
-pub type GenericAccount = (ChainId, GenericAddr);
-
-/// Type for a generic asset, tied to one of the possible chains.
-pub type GenericAsset = (ChainId, GenericAddr);
-
-/// Type for a generic encoded message, potentially for any chain.
-pub type GenericMsg = Vec<u8>;
-
-/// Type for a generic signature, potentially for any chain.
-pub type SigData = Vec<u8>;
-
-/// Type for a generic signature, potentially for any chain.
-pub type GenericSig = (ChainId, SigData);
-
-/// Type for a bunch of generic signatures.
-pub type GenericSigs = Vec<SigData>;
-
-/// Type for representing a price, potentially for any symbol.
-pub type GenericPrice = Uint;
-
-/// Type for representing a quantity, potentially of any symbol.
-pub type GenericQty = Uint;
-
-/// Type for representing a quantity, potentially of any symbol.
-#[derive(Clone, Eq, PartialEq, Encode, Decode, RuntimeDebug)]
-pub enum GenericMaxQty {
-    Max,
-    Qty(GenericQty),
-}
-
-impl From<u128> for GenericMaxQty {
-    fn from(amt: u128) -> Self {
-        GenericMaxQty::Qty(amt)
-    }
-}
-
-/// Type for chain signatures
-#[derive(Clone, Eq, PartialEq, Encode, Decode, RuntimeDebug)]
-pub enum ChainSignature {
-    Eth(<Ethereum as Chain>::Signature),
-}
-
-/// Type for chain accounts
-#[derive(Clone, Eq, PartialEq, Encode, Decode, RuntimeDebug)]
-pub enum ChainAccount {
-    Eth(<Ethereum as Chain>::Address),
-}
-
-/// Type for a generic set, for validators/reporters in the genesis config.
-pub type GenericSet = Vec<String>;
-
-/// Type for a set of open price feed reporters.
-pub type ReporterSet = Vec<<Ethereum as Chain>::Address>;
-
-/// Type for an encoded payload within an extrinsic.
-pub type SignedPayload = Vec<u8>; // XXX
-
-/// Type for signature used to verify that a signed payload comes from a validator.
-pub type ValidatorSig = [u8; 65]; // XXX secp256k1 sign, but why secp256k1?
-
-/// Type for an address used to identify a validator.
-pub type ValidatorKey = [u8; 20]; // XXX secp256k1 public key, but why secp256k1?
-
-/// Type for a set of validator identities.
-pub type ValidatorSet = Vec<ValidatorKey>; // XXX whats our set type? ordered Vec?
-
-// Type definitions //
-
-=======
->>>>>>> 90308788
 /// Type for reporting failures for reasons outside of our control.
 #[derive(Copy, Clone, Eq, PartialEq, Encode, Decode, RuntimeDebug)]
 pub enum Reason {
@@ -134,103 +46,6 @@
     NotImplemented,
     MinTxValueNotMet,
     InvalidSymbol,
-}
-
-<<<<<<< HEAD
-/// Type for the abstract symbol of an asset, not tied to a chain.
-#[derive(Copy, Clone, Eq, PartialEq, Ord, PartialOrd, RuntimeDebug)]
-pub struct Symbol(pub [char; 12], pub u8);
-
-// Define symbols used directly by the chain itself
-pub const NIL: char = 0 as char;
-pub const CASH: Symbol = Symbol(
-    ['C', 'A', 'S', 'H', NIL, NIL, NIL, NIL, NIL, NIL, NIL, NIL],
-    6,
-);
-pub const USD: Symbol = Symbol(
-    ['U', 'S', 'D', NIL, NIL, NIL, NIL, NIL, NIL, NIL, NIL, NIL],
-    6,
-);
-
-impl Symbol {
-    pub const fn ticker(&self) -> &[char] {
-        &self.0
-    }
-
-    pub const fn decimals(&self) -> u8 {
-        self.1
-    }
-}
-
-impl Encode for Symbol {
-    fn using_encoded<R, F: FnOnce(&[u8]) -> R>(&self, f: F) -> R {
-        let mut bytes: Vec<u8> = self.0.to_vec().iter().map(|&c| c as u8).collect();
-        bytes.push(self.1);
-        bytes.using_encoded(f)
-    }
-}
-
-impl codec::EncodeLike for Symbol {}
-
-impl Decode for Symbol {
-    fn decode<I: codec::Input>(encoded: &mut I) -> Result<Self, codec::Error> {
-        let mut bytes: Vec<u8> = Decode::decode(encoded)?;
-        let decimals = bytes.pop().unwrap();
-        let chars: Vec<char> = bytes.iter().map(|&b| b as char).collect();
-        let ticker: [char; 12] = chars.try_into().expect("wrong number of chars");
-        Ok(Symbol(ticker, decimals))
-    }
-}
-
-/// Type for the status of an event on the queue.
-#[derive(Clone, Eq, PartialEq, Encode, Decode, RuntimeDebug)]
-pub enum EventStatus<C: Chain> {
-    Pending {
-        signers: crate::ValidatorSet,
-    },
-    Failed {
-        hash: C::Hash,
-        reason: crate::Reason,
-    },
-    Done,
-}
-
-/// Type for the status of a notice on the queue.
-#[derive(Clone, Eq, PartialEq, Encode, Decode, RuntimeDebug)]
-pub enum NoticeStatus {
-    Missing,
-    Pending {
-        signers: crate::ValidatorSet,
-        signatures: GenericSigs,
-        notice: Notice,
-    },
-    Done,
-}
-
-/// Type for representing an account bound to a specific chain.
-#[derive(Clone, Eq, PartialEq, Encode, Decode, RuntimeDebug)]
-pub struct Account<C: Chain>(pub C::Address);
-
-/// Type for representing an asset bound to a specific chain.
-#[derive(Clone, Eq, PartialEq, Encode, Decode, RuntimeDebug)]
-pub struct Asset<C: Chain>(pub C::Address);
-
-impl<C: Chain> From<Asset<C>> for GenericAsset {
-    fn from(asset: Asset<C>) -> Self {
-        (C::ID, asset.0.into())
-    }
-}
-
-impl<C: Chain> From<Account<C>> for GenericAccount {
-    fn from(account: Account<C>) -> Self {
-        (C::ID, account.0.into())
-    }
-}
-
-impl From<Quantity> for GenericQty {
-    fn from(quantity: Quantity) -> Self {
-        quantity.amount().into()
-    }
 }
 
 impl ChainAccount {
@@ -243,188 +58,6 @@
     }
 }
 
-/// Type for representing a price (in USD), bound to its symbol.
-#[derive(Copy, Clone, Eq, PartialEq, Ord, PartialOrd, Encode, Decode, RuntimeDebug)]
-pub struct Price(pub Symbol, pub GenericPrice);
-
-/// Type for representing a quantity of an asset, bound to its symbol.
-#[derive(Copy, Clone, Eq, PartialEq, Ord, PartialOrd, Encode, Decode, RuntimeDebug)]
-pub struct Quantity(pub Symbol, pub GenericQty);
-
-/// Type for representing a multiplicative index on Compound Chain.
-#[derive(Copy, Clone, Eq, PartialEq, Ord, PartialOrd, Encode, Decode, RuntimeDebug)]
-pub struct MulIndex(pub Uint);
-
-impl Price {
-    pub const DECIMALS: u8 = USD.decimals(); // Note: must be >= USD.decimals()
-
-    pub const fn symbol(&self) -> Symbol {
-        self.0
-    }
-
-    pub const fn amount(&self) -> GenericPrice {
-        self.1
-    }
-
-    pub const fn from_nominal(symbol: Symbol, nominal: f64) -> Self {
-        Price(symbol, (nominal * pow10(Self::DECIMALS)) as Uint)
-    }
-
-    pub const fn to_nominal(&self) -> f64 {
-        (self.amount() as f64) / pow10(self.symbol().decimals())
-    }
-}
-
-impl Quantity {
-    pub const fn symbol(&self) -> Symbol {
-        self.0
-    }
-
-    pub const fn amount(&self) -> GenericQty {
-        self.1
-    }
-
-    pub const fn from_nominal(symbol: Symbol, nominal: f64) -> Self {
-        Quantity(symbol, (nominal * pow10(symbol.decimals())) as Uint)
-    }
-
-    pub const fn to_nominal(&self) -> f64 {
-        (self.amount() as f64) / pow10(self.symbol().decimals())
-    }
-}
-
-impl Default for MulIndex {
-    fn default() -> Self {
-        MulIndex(1) // XXX do we need more 'precision' for ONE?
-    }
-}
-
-impl<T> From<T> for MulIndex
-where
-    T: Into<Uint>,
-{
-    fn from(raw: T) -> Self {
-        MulIndex(raw.into())
-    }
-}
-
-// Price<S> * Quantity<S> -> Quantity<{ USD }>
-impl Mul<Quantity> for Price {
-    type Output = Quantity;
-
-    fn mul(self, rhs: Quantity) -> Self::Output {
-        assert!(
-            self.symbol() == rhs.symbol(),
-            "can only multiply a price and quantity for the same symbol"
-        );
-        Quantity(
-            USD,
-            self.amount() * rhs.amount()
-                / (pow10(Price::DECIMALS + rhs.symbol().decimals() - USD.decimals()) as GenericQty),
-        )
-    }
-}
-
-// Quantity<S> * Price<S> -> Quantity<{ USD }>
-impl Mul<Price> for Quantity {
-    type Output = Quantity;
-
-    fn mul(self, rhs: Price) -> Self::Output {
-        assert!(
-            self.symbol() == rhs.symbol(),
-            "can only multiply a quantity and price for the same symbol"
-        );
-        Quantity(
-            USD,
-            self.amount() * rhs.amount()
-                / (pow10(Price::DECIMALS + self.symbol().decimals() - USD.decimals())
-                    as GenericQty),
-        )
-    }
-}
-
-// Quantity<{ USD }> / Price<S> -> Quantity<S>
-impl Div<Price> for Quantity {
-    type Output = Quantity;
-
-    fn div(self, rhs: Price) -> Self::Output {
-        assert!(
-            self.symbol() == USD,
-            "division by price defined only for USD quantities"
-        );
-        assert!(rhs.amount() > 0, "division by price not greater than zero");
-        Quantity(
-            rhs.symbol(),
-            self.amount()
-                * (pow10(Price::DECIMALS + rhs.symbol().decimals() - USD.decimals())
-                    as GenericPrice)
-                / rhs.amount(),
-        )
-    }
-}
-
-// Quantity<{ USD }> / Quantity<S> -> Price<S>
-impl Div<Quantity> for Quantity {
-    type Output = Price;
-
-    fn div(self, rhs: Quantity) -> Self::Output {
-        assert!(
-            self.symbol() == USD,
-            "division by quantity defined only for USD quantities"
-        );
-        assert!(
-            rhs.amount() > 0,
-            "division by quantity not greater than zero"
-        );
-        Price(
-            rhs.symbol(),
-            self.amount()
-                * (pow10(Price::DECIMALS + rhs.symbol().decimals() - USD.decimals()) as GenericQty)
-                / rhs.amount(),
-        )
-    }
-}
-
-// Quantity<S> * MulIndex -> Quantity<S>
-impl Mul<MulIndex> for Quantity {
-    type Output = Quantity;
-
-    fn mul(self, rhs: MulIndex) -> Self::Output {
-        Quantity(self.symbol(), self.amount() * rhs.0)
-    }
-}
-
-// Helper functions //
-
-pub const fn pow10(decimals: u8) -> f64 {
-    let mut i = 0;
-    let mut v = 10.0;
-    loop {
-        i += 1;
-        if i >= decimals {
-            return v;
-        }
-        v *= 10.0;
-    }
-}
-
-pub fn price<T: Config>(symbol: Symbol) -> Price {
-    match symbol {
-        CASH => Price::from_nominal(CASH, 1.0),
-        _ => Price(symbol, <Module<T>>::prices(symbol)),
-    }
-}
-
-pub fn symbol<T: Config, C: Chain>(asset: Asset<C>) -> Symbol {
-    // XXX lookup in storage
-    Symbol(
-        ['E', 'T', 'H', NIL, NIL, NIL, NIL, NIL, NIL, NIL, NIL, NIL],
-        18,
-    )
-}
-
-=======
->>>>>>> 90308788
 // Protocol interface //
 
 pub fn apply_eth_event_internal<T: Config>(event: eth::Event) -> Result<(), Reason> {
