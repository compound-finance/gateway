// Note: The substrate build requires these be re-exported.
use codec::{Decode, Encode};
pub use our_std::{fmt, result, result::Result};
use our_std::{vec::Vec, RuntimeDebug};

use crate::{
    amount::CashAmount,
    chains::{eth, ChainId},
    params, // XXX
    Config,
    Module,
    Nonce,
    Reason,
};

// XXX these types can still use another pass
//  further clarification around when to use this vs chain-specific type
/// Type for a generic address, potentially on any chain.
pub type Address = Vec<u8>;

/// Type for a generic account identifier, tied to one of the possible chains.
#[derive(Clone, Eq, PartialEq, Encode, Decode, RuntimeDebug)]
pub struct ChainAccount {
    pub chain: ChainId,
    pub address: Address,
}

<<<<<<< HEAD
#[derive(Clone, Eq, PartialEq, Encode, Decode, RuntimeDebug, Default)]
pub struct AssetId {
=======
pub struct ChainAsset {
>>>>>>> 7a593832
    pub chain: ChainId,
    pub address: Address,
}

pub enum AssetOrCash {
    Cash,
    Asset(ChainAsset),
}

pub type Price = u128; // XXX

// XXX
pub fn require(predicate: bool, reason: &'static str) {
    if !predicate {
        panic!(reason); // XXX
    }
}

// XXX
pub fn price(asset: AssetOrCash) -> Price {
    match asset {
        AssetOrCash::Cash => 1, // XXX $1
        AssetOrCash::Asset(asset_id) => panic!("xxx no prices yet"),
    }
}

pub fn apply_eth_event_internal(event: eth::Event) -> Result<eth::Event, Reason> {
    Ok(event) // XXX
}

// XXX should we expect amounts are already converted to our bigint type here?
//  probably not, probably inputs should always be fixed width?
pub fn extract_cash_principal_internal<T: Config>(
    holder: ChainAccount,
    recipient: ChainAccount,
    amount_principal: CashAmount,
    nonce: Nonce,
) -> Result<(), Reason> {
    // XXX
    require(
        amount_principal * price(AssetOrCash::Cash) >= params::MIN_TX_VALUE,
        "min tx value not met",
    ); // XXX
    require(
        nonce == <Module<T>>::nonces(holder) + 1,
        "supplied nonce does not match",
    ); // XXX
       // Note: we do not check health here, since CASH cannot be borrowed against yet.
       //     Read YieldIndex=CashYieldIndex;
       //     Read AmountPrincipal =AmountYieldIndex;
       //     Read ChainCashHoldPrincipalNew=TotalCashHoldPrincipalRecipient.Chain+AmountPrincipal;
       //     Read HolderCashHoldPrincipalNew=CashHoldPrincipalHolder-AmountPrincipal;
       //       Underflow: ${Account} does not have enough CASH to extract ${Amount};
       //     Set NoncesHolder=Nonce;
       //     Set TotalCashHoldPrincipalRecipient.Chain=ChainCashHoldPrincipalNew;
       //     Set CashHoldPrincipalHolder=HolderCashHoldPrincipalNew;
       //     Add CashExtractionNotice(Recipient, Amount, YieldIndex) to NoticeQueueRecipient.Chain;
    Ok(()) // XXX
}

#[cfg(test)]
mod tests {
    // XXX
}<|MERGE_RESOLUTION|>--- conflicted
+++ resolved
@@ -25,12 +25,8 @@
     pub address: Address,
 }
 
-<<<<<<< HEAD
 #[derive(Clone, Eq, PartialEq, Encode, Decode, RuntimeDebug, Default)]
-pub struct AssetId {
-=======
 pub struct ChainAsset {
->>>>>>> 7a593832
     pub chain: ChainId,
     pub address: Address,
 }
