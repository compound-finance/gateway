// Note: The substrate build requires these be re-exported.
pub use our_std::{fmt, result, result::Result};

/// Setup
use codec::{Decode, Encode};
use our_std::RuntimeDebug;

use crate::{
    chains::{eth, Chain, ChainId, Ethereum},
    notices::Notice, // XXX move here, encoding to chains
    params::MIN_TX_VALUE,
    symbol::CASH,
    types::{price, AssetAmount, CashAmount, ChainAccount, ChainAsset, ChainSignature},
    CashBalance,
    Config,
    Module,
    RawEvent::GoldieLocks,
    Store,
};
use sp_runtime::print;

macro_rules! require {
    ($expr:expr, $reason:expr) => {
        if !$expr {
            return core::result::Result::Err($reason);
        }
    };
}

macro_rules! require_min_tx_value {
    ($value:expr) => {
        require!($value >= MIN_TX_VALUE, Reason::MinTxValueNotMet);
    };
}

<<<<<<< HEAD
// Type aliases //

/// Type for a nonce.
pub type Nonce = u32;

/// Type for representing time on Compound Chain.
pub type Timestamp = u128; // XXX u64?

/// Type of the largest possible unsigned integer on Compound Chain.
pub type Uint = u128;

/// Type for a generic address, potentially on any chain.
pub type GenericAddr = Vec<u8>;

/// Type for a generic account, tied to one of the possible chains.
pub type GenericAccount = (ChainId, GenericAddr);

/// Type for a generic asset, tied to one of the possible chains.
pub type GenericAsset = (ChainId, GenericAddr);

/// Type for a generic encoded message, potentially for any chain.
pub type GenericMsg = Vec<u8>;

/// Type for a generic signature, potentially for any chain.
pub type SigData = Vec<u8>;

/// Type for a generic signature, potentially for any chain.
pub type GenericSig = (ChainId, SigData);

/// Type for a bunch of generic signatures.
pub type GenericSigs = Vec<SigData>;

/// Type for representing a price, potentially for any symbol.
pub type GenericPrice = Uint;

/// Type for representing a quantity, potentially of any symbol.
pub type GenericQty = Uint;

/// Type for representing a quantity, potentially of any symbol.
#[derive(Clone, Eq, PartialEq, Encode, Decode, RuntimeDebug)]
pub enum GenericMaxQty {
    Max,
    Qty(GenericQty),
}

impl From<u128> for GenericMaxQty {
    fn from(amt: u128) -> Self {
        GenericMaxQty::Qty(amt)
    }
}

/// Type for chain signatures
#[derive(Clone, Eq, PartialEq, Encode, Decode, RuntimeDebug)]
pub enum ChainSignature {
    Eth(<Ethereum as Chain>::Signature),
}

/// Type for chain accounts
#[derive(Clone, Eq, PartialEq, Encode, Decode, RuntimeDebug)]
pub enum ChainAccount {
    Eth(<Ethereum as Chain>::Address),
}

/// Type for a generic set, for validators/reporters in the genesis config.
pub type GenericSet = Vec<String>;

/// Type for a set of open price feed reporters.
pub type ReporterSet = Vec<<Ethereum as Chain>::Address>;

/// Type for an encoded payload within an extrinsic.
pub type SignedPayload = Vec<u8>; // XXX

/// Type for signature used to verify that a signed payload comes from a validator.
pub type ValidatorSig = [u8; 65]; // XXX secp256k1 sign, but why secp256k1?

/// Type for an address used to identify a validator.
pub type ValidatorKey = [u8; 20]; // XXX secp256k1 public key, but why secp256k1?

/// Type for a set of validator identities.
pub type ValidatorSet = Vec<ValidatorKey>; // XXX whats our set type? ordered Vec?

// Type definitions //

=======
>>>>>>> 90308788
/// Type for reporting failures for reasons outside of our control.
#[derive(Copy, Clone, Eq, PartialEq, Encode, Decode, RuntimeDebug)]
pub enum Reason {
    None,
    NotImplemented,
    MinTxValueNotMet,
    InvalidSymbol,
}

// Protocol interface //

pub fn apply_eth_event_internal<T: Config>(event: eth::Event) -> Result<(), Reason> {
    match event.data {
        eth::EventData::Lock {
            asset,
            holder,
            amount,
        } => {
            //  When Lock(Asset:address, Holder:address, Amount:uint256):
            //   Build AccountIdent=("eth", account)
            //   Build AssetIdent=("eth", asset)
            //   Call lockInternal(AssetIdent, AccountIdent, Amount)
            print("applying lock event...");
            lock_internal::<T>(ChainAsset::Eth(asset), ChainAccount::Eth(holder), amount)
        }
        _ => {
            //  When Gov(title:string, extrinsics:bytes[]):
            //   Decode a SCALE-encoded set of extrinsics from the event
            //   For each extrinsic, dispatch the given extrinsic as Root
            //  When LockCash(Account:address, Amount: uint256, CashYieldIndex: uint256):
            //   Build AccountIdent=("eth", account)
            //   Call lockCashInternal(AccountIdent, Amount)
            Err(Reason::NotImplemented)
        }
    }
}

pub fn lock_internal<T: Config>(
    asset: ChainAsset,
    holder: ChainAccount,
    amount: AssetAmount,
) -> Result<(), Reason> {
    print("lock internal...");

    Module::<T>::deposit_event(GoldieLocks(asset, holder, amount));

    // XXX
    // Read Require AmountPriceAssetParamsMinTxValue
    // Read Principal =AmountSupplyIndexAsset
    // Read TotalSupplyNew=TotalSupplyPrincipalAsset+Principal
    // Read HolderSupplyNew=SupplyPrincipalAsset, Holder+Principal
    // Set TotalSupplyPrincipalAsset=TotalSupplyNew
    // Set SupplyPrincipalAsset, Holder=HolderSupplyNew
    Ok(())
}

pub fn lock_cash_internal<T: Config>(
    holder: ChainAccount,
    amount: CashAmount,
) -> Result<(), Reason> {
    // XXX
    // Read Require AmountPriceCASHParamsMinTxValue
    // Read Principal =AmountCashYieldIndex
    // Read ChainCashHoldPrincipalNew=TotalCashHoldPrincipalHolder.Chain-Principal
    // Underflow: ${Sender.Chain} does not have enough total CASH to extract ${Amount}
    // Read HolderCashHoldPrincipalNew=CashHoldPrincipalHolder+Principal
    // Set TotalCashHoldPrincipalHolder.Chain=ChainCashHoldPrincipalNew
    // Set CashHoldPrincipalHolder=HolderCashHoldPrincipalNew
    Ok(())
}

pub fn extract_principal_internal<T: Config>(
    asset: ChainAsset,
    holder: ChainAccount,
    recipient: ChainAccount,
    principal: AssetAmount,
) -> Result<(), Reason> {
    // TODO: Do we need a Symbol here for these?

    // Require Recipient.Chain=Asset.Chain XXX proven by compiler
    // let supply_index = <Module<T>>::supply_index(asset);
    // let amount = principal * supply_index;
    // require_min_tx_value!(amount * price::<T>(principal.symbol()));

    // Read Require HasLiquidityToReduceCollateralAsset(Holder, Asset, Amount)
    // ReadsCashBorrowPrincipalBorrower, CashCostIndexPair, CashYield, CashSpread, Price*, SupplyPrincipal*, Borrower, StabilityFactor*
    // Read TotalSupplyNew=TotalSupplyPrincipalAsset-Principal
    // Underflow: Not enough total funds to extract ${Amount}
    // Read HolderSupplyNew=SupplyPrincipalAsset, Holder-Principal
    // Underflow: ${Holder} does not have enough funds to extract ${Amount}
    // Set TotalSupplyPrincipalAsset=TotalSupplyNew
    // Set SupplyPrincipalAsset, Holder=HolderSupplyNew
    // Add ExtractionNotice(Asset, Recipient, Amount) to NoticeQueueRecipient.Chain
    Ok(()) // XXX
}

// XXX should we expect amounts are already converted to our bigint type here?
//  probably not, probably inputs should always be fixed width?
//   actually now I think we can always guarantee to parse ascii numbers in lisp requests into bigints
pub fn extract_cash_principal_internal<T: Config, C: Chain>(
    holder: ChainAccount,
    recipient: ChainAccount,
    principal: CashAmount,
) -> Result<(), Reason> {
    // TODO: Do we need a symbol here for these?
    // let yield_index = <Module<T>>::cash_yield_index();
    // let amount = principal * yield_index;
    // require_min_tx_value!(amount * price::<T>(CASH));

    // Note: we do not check health here, since CASH cannot be borrowed against yet.
    // let chain_cash_hold_principal_new = <Module<T>>::chain_cash_hold_principal(recipient.chain) + amount_principal;
    // let holder_cash_hold_principal_new = <Module<T>>::cash_hold_principal(holder) - amount_principal;
    // XXX Underflow: ${Account} does not have enough CASH to extract ${Amount};
    // <Module<T>>::ChainCashHoldPrincipal::insert(recipient, chain_cash_hold_principal_new);
    // <Module<T>>::C
    //     Set TotalCashHoldPrincipalRecipient.Chain=ChainCashHoldPrincipalNew;
    //     Set CashHoldPrincipalHolder=HolderCashHoldPrincipalNew;
    //     Add CashExtractionNotice(Recipient, Amount, YieldIndex) to NoticeQueueRecipient.Chain;
    Ok(()) // XXX
}

#[derive(Clone, Eq, PartialEq, Encode, Decode, RuntimeDebug)]
pub enum RecoveryError {
    RecoveryError,
}

pub fn get_signer(message: &[u8], sig: ChainSignature) -> Result<ChainAccount, RecoveryError> {
    match sig {
        ChainSignature::Eth(eth_sig) => {
            let account =
                eth::recover(message, eth_sig).map_err(|_| RecoveryError::RecoveryError)?;
            Ok(ChainAccount::Eth(account))
        }
    }
}

#[cfg(test)]
mod tests {
    use super::*;
}<|MERGE_RESOLUTION|>--- conflicted
+++ resolved
@@ -33,92 +33,6 @@
     };
 }
 
-<<<<<<< HEAD
-// Type aliases //
-
-/// Type for a nonce.
-pub type Nonce = u32;
-
-/// Type for representing time on Compound Chain.
-pub type Timestamp = u128; // XXX u64?
-
-/// Type of the largest possible unsigned integer on Compound Chain.
-pub type Uint = u128;
-
-/// Type for a generic address, potentially on any chain.
-pub type GenericAddr = Vec<u8>;
-
-/// Type for a generic account, tied to one of the possible chains.
-pub type GenericAccount = (ChainId, GenericAddr);
-
-/// Type for a generic asset, tied to one of the possible chains.
-pub type GenericAsset = (ChainId, GenericAddr);
-
-/// Type for a generic encoded message, potentially for any chain.
-pub type GenericMsg = Vec<u8>;
-
-/// Type for a generic signature, potentially for any chain.
-pub type SigData = Vec<u8>;
-
-/// Type for a generic signature, potentially for any chain.
-pub type GenericSig = (ChainId, SigData);
-
-/// Type for a bunch of generic signatures.
-pub type GenericSigs = Vec<SigData>;
-
-/// Type for representing a price, potentially for any symbol.
-pub type GenericPrice = Uint;
-
-/// Type for representing a quantity, potentially of any symbol.
-pub type GenericQty = Uint;
-
-/// Type for representing a quantity, potentially of any symbol.
-#[derive(Clone, Eq, PartialEq, Encode, Decode, RuntimeDebug)]
-pub enum GenericMaxQty {
-    Max,
-    Qty(GenericQty),
-}
-
-impl From<u128> for GenericMaxQty {
-    fn from(amt: u128) -> Self {
-        GenericMaxQty::Qty(amt)
-    }
-}
-
-/// Type for chain signatures
-#[derive(Clone, Eq, PartialEq, Encode, Decode, RuntimeDebug)]
-pub enum ChainSignature {
-    Eth(<Ethereum as Chain>::Signature),
-}
-
-/// Type for chain accounts
-#[derive(Clone, Eq, PartialEq, Encode, Decode, RuntimeDebug)]
-pub enum ChainAccount {
-    Eth(<Ethereum as Chain>::Address),
-}
-
-/// Type for a generic set, for validators/reporters in the genesis config.
-pub type GenericSet = Vec<String>;
-
-/// Type for a set of open price feed reporters.
-pub type ReporterSet = Vec<<Ethereum as Chain>::Address>;
-
-/// Type for an encoded payload within an extrinsic.
-pub type SignedPayload = Vec<u8>; // XXX
-
-/// Type for signature used to verify that a signed payload comes from a validator.
-pub type ValidatorSig = [u8; 65]; // XXX secp256k1 sign, but why secp256k1?
-
-/// Type for an address used to identify a validator.
-pub type ValidatorKey = [u8; 20]; // XXX secp256k1 public key, but why secp256k1?
-
-/// Type for a set of validator identities.
-pub type ValidatorSet = Vec<ValidatorKey>; // XXX whats our set type? ordered Vec?
-
-// Type definitions //
-
-=======
->>>>>>> 90308788
 /// Type for reporting failures for reasons outside of our control.
 #[derive(Copy, Clone, Eq, PartialEq, Encode, Decode, RuntimeDebug)]
 pub enum Reason {
