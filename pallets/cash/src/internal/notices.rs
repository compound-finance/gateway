use frame_support::storage::{IterableStorageDoubleMap, StorageDoubleMap, IterableStorageMap, StorageMap};
use frame_system::offchain::SubmitTransaction;

use crate::{
    chains::{ChainAccount, ChainHash, ChainId, ChainSignature, ChainSignatureList},
    log,
    notices::{has_signer, EncodeNotice, NoticeId, NoticeState},
    reason::Reason,
<<<<<<< HEAD
    require, Call, Config, NoticeHashes, NoticeHold, NoticeStates, Notices,
=======
    require, Call, Config, NoticeHashes, NoticeStates, Notices, Validators
>>>>>>> c474ef66
};

pub fn handle_notice_invoked<T: Config>(
    chain_id: ChainId,
    notice_id: NoticeId,
    notice_hash: ChainHash,
    _result: Vec<u8>,
) -> Result<(), Reason> {
    require!(
        NoticeHashes::get(notice_hash) == Some(notice_id),
        Reason::NoticeHashMismatch
    );
    Notices::take(chain_id, notice_id);
    NoticeStates::insert(chain_id, notice_id, NoticeState::Executed);
    Ok(())
}

<<<<<<< HEAD
pub fn process_notices<T: Config>(_block_number: T::BlockNumber) -> Result<(), Reason> {
    // TODO: Do we want to return a failure here in any case, or collect them, etc?
    for (chain_id, notice_id, notice_state) in NoticeStates::iter() {
        let mut notice_hold = false;
        if let Some(hold) = NoticeHold::get(chain_id) {
            notice_hold = hold.era_id() > notice_id.era_id();
        }
        if !notice_hold {
            match notice_state {
                NoticeState::Pending { signature_pairs } => {
                    let signer = chain_id.signer_address()?;
                    if !has_signer(&signature_pairs, signer) {
                        // find parent
                        // id = notice.gen_id(parent)

                        // XXX
                        // submit onchain call for aggregating the price
                        let notice = Notices::get(chain_id, notice_id)
                            .ok_or(Reason::NoticeMissing(chain_id, notice_id))?;
                        let signature: ChainSignature = notice.sign_notice()?;
                        log!("Posting Signature for [{},{}]", notice_id.0, notice_id.1);
                        let call = <Call<T>>::publish_signature(chain_id, notice_id, signature);

                        // TODO: Do we want to short-circuit on an error here?
                        let _res = SubmitTransaction::<T, Call<T>>::submit_unsigned_transaction(
                            call.into(),
                        )
                        .map_err(|()| Reason::FailedToSubmitExtrinsic);
                    }

                    ()
                }
                _ => (),
=======
fn process_notice_state<T: Config>(chain_id: ChainId, notice_id: NoticeId, notice_state: NoticeState) -> Result<bool, Reason> {
    match notice_state {
        NoticeState::Pending { signature_pairs } => {
            let signer = chain_id.signer_address()?;
            if !has_signer(&signature_pairs, signer) {
                let notice = Notices::get(chain_id, notice_id)
                    .ok_or(Reason::NoticeMissing(chain_id, notice_id))?;
                let signature: ChainSignature = notice.sign_notice()?; // NO_COV_FAIL: key already checked
                log!("Posting Signature for [{},{}]", notice_id.0, notice_id.1);

                let call = <Call<T>>::publish_signature(chain_id, notice_id, signature);
                SubmitTransaction::<T, Call<T>>::submit_unsigned_transaction(call.into())
                    .map_err(|()| Reason::FailedToSubmitExtrinsic)?; // NO_COV_FAIL: extrinsic is valid

                Ok(true)
            } else {
                Ok(false)
>>>>>>> c474ef66
            }
        }
        _ => Ok(false),
    }
}

pub fn process_notices<T: Config>(_block_number: T::BlockNumber) -> (usize, usize, Vec<Reason>) {
    NoticeStates::iter().fold((0, 0, vec![]), |(succ, skip, mut fail), (chain_id, notice_id, notice_state)| {
        match process_notice_state::<T>(chain_id, notice_id, notice_state) {
            Ok(true) => (succ + 1, skip, fail),
            Ok(false) => (succ, skip + 1, fail),
            Err(err) => {
                fail.push(err);
                (succ, skip, fail)
            }
        }
    })
}

pub fn publish_signature(
    chain_id: ChainId,
    notice_id: NoticeId,
    signature: ChainSignature,
) -> Result<(), Reason> {
    log!("Publishing Signature: [{},{}]", notice_id.0, notice_id.1);
    let state = NoticeStates::get(chain_id, notice_id);

    match state {
        NoticeState::Missing => Ok(()),

        NoticeState::Pending { signature_pairs } => {
            let notice = Notices::get(chain_id, notice_id)
                .ok_or(Reason::NoticeMissing(chain_id, notice_id))?;
            let signer: ChainAccount = signature.recover(&notice.encode_notice())?;
            let has_signer_v = has_signer(&signature_pairs, signer);

            if has_signer_v {
                return Ok(()) // Ignore for double-signs
            }

            // TODO: Can this be easier?
            let signature_pairs_next = match (signature_pairs, signer, signature) {
                (
                    ChainSignatureList::Eth(eth_signature_list),
                    ChainAccount::Eth(eth_account),
                    ChainSignature::Eth(eth_sig),
                ) => {
                    let mut eth_signature_list_mut = eth_signature_list.clone();
                    eth_signature_list_mut.push((eth_account, eth_sig));
                    Ok(ChainSignatureList::Eth(eth_signature_list_mut))
                }
                _ => Err(Reason::SignatureMismatch),
            }?;

            // Note: we currently iterate all potentially all validators to check validity
            if !Validators::iter().any(|(_,v)| ChainAccount::Eth(v.eth_address) == signer) {
                Err(Reason::UnknownValidator)?
            }

            NoticeStates::insert(
                chain_id,
                notice_id,
                NoticeState::Pending {
                    signature_pairs: signature_pairs_next,
                },
            );
            Ok(())
        }

        NoticeState::Executed => Ok(()),
    }
}

#[cfg(test)]
mod tests {
    use super::*;
    use crate::{
        chains::{Ethereum, Chain, ChainSignatureList},
        mock::*,
        notices::{ExtractionNotice, Notice},
        types::ValidatorKeys,
    };
    use compound_crypto::CryptoError;
    use sp_core::crypto::AccountId32;

    /** `handle_notice_invoked` tests **/

    #[test]
    fn test_handle_notice_invoked_proper_notice() {
        new_test_ext().execute_with(|| {
            let chain_id = ChainId::Eth;
            let notice_id = NoticeId(5, 6);
            let notice_hash = ChainHash::Eth([1; 32]);
            let notice = Notice::ExtractionNotice(ExtractionNotice::Eth {
                id: NoticeId(80, 1),
                parent: [3u8; 32],
                asset: [1; 20],
                amount: 100,
                account: [2; 20],
            });

            NoticeHashes::insert(notice_hash, notice_id);
            Notices::insert(chain_id, notice_id, notice);
            NoticeStates::insert(
                chain_id,
                notice_id,
                NoticeState::Pending {
                    signature_pairs: ChainSignatureList::Eth(vec![]),
                },
            );

            let result = handle_notice_invoked::<Test>(chain_id, notice_id, notice_hash, vec![]);

            assert_eq!(result, Ok(()));

            assert_eq!(NoticeHashes::get(notice_hash), Some(notice_id));
            assert_eq!(Notices::get(chain_id, notice_id), None);
            assert_eq!(
                NoticeStates::get(chain_id, notice_id),
                NoticeState::Executed
            );
        });
    }

    #[test]
    fn test_handle_notice_invoked_when_notice_missing() {
        new_test_ext().execute_with(|| {
            let chain_id = ChainId::Eth;
            let notice_id = NoticeId(5, 6);
            let notice_hash = ChainHash::Eth([1; 32]);

            NoticeHashes::insert(notice_hash, notice_id);

            let result = handle_notice_invoked::<Test>(chain_id, notice_id, notice_hash, vec![]);

            assert_eq!(result, Ok(()));

            assert_eq!(NoticeHashes::get(notice_hash), Some(notice_id));
            assert_eq!(Notices::get(chain_id, notice_id), None);
            assert_eq!(
                NoticeStates::get(chain_id, notice_id),
                NoticeState::Executed
            );
        });
    }

    #[test]
    fn test_handle_notice_invoked_mismatched_notice() {
        new_test_ext().execute_with(|| {
            let chain_id = ChainId::Eth;
            let notice_id = NoticeId(5, 6);
            let notice_hash = ChainHash::Eth([1; 32]);
            let notice = Notice::ExtractionNotice(ExtractionNotice::Eth {
                id: NoticeId(80, 1),
                parent: [3u8; 32],
                asset: [1; 20],
                amount: 100,
                account: [2; 20],
            });

            NoticeHashes::insert(notice_hash, notice_id);
            Notices::insert(chain_id, notice_id, notice.clone());
            NoticeStates::insert(
                chain_id,
                notice_id,
                NoticeState::Pending {
                    signature_pairs: ChainSignatureList::Eth(vec![]),
                },
            );

            let result =
                handle_notice_invoked::<Test>(chain_id, NoticeId(66, 77), notice_hash, vec![]);

            assert_eq!(result, Err(Reason::NoticeHashMismatch));

            assert_eq!(NoticeHashes::get(notice_hash), Some(notice_id));
            assert_eq!(Notices::get(chain_id, notice_id), Some(notice));
            assert_eq!(
                NoticeStates::get(chain_id, notice_id),
                NoticeState::Pending {
                    signature_pairs: ChainSignatureList::Eth(vec![]),
                }
            );
        });
    }

    /** `process_notice_state` tests **/

    // Currently, the env vars set in other tests make this very difficult to test
    // since even if we don't set the key, some other test might. We should re-address
    // at a later point. That said, the code does work and this test is just for coverage.

    // #[test]
    // fn test_process_notice_state_missing_signer() {
    //     new_test_ext().execute_with(|| {
    //         let chain_id = ChainId::Eth;
    //         let notice_id = NoticeId(5, 6);
    //         let notice = Notice::ExtractionNotice(ExtractionNotice::Eth {
    //             id: NoticeId(80, 1),
    //             parent: [3u8; 32],
    //             asset: [1; 20],
    //             amount: 100,
    //             account: [2; 20],
    //         });
    //         let notice_state = NoticeState::pending(&notice);

    //         assert_eq!(
    //             process_notice_state::<Test>(chain_id, notice_id, notice_state),
    //             Err(Reason::KeyNotFound)
    //         );
    //     });
    // }

    #[test]
    fn test_process_notice_state_missing_notice() {
        new_test_ext().execute_with(|| {
            runtime_interfaces::set_validator_config_dev_defaults();
            let chain_id = ChainId::Eth;
            let notice_id = NoticeId(5, 6);
            let notice = Notice::ExtractionNotice(ExtractionNotice::Eth {
                id: NoticeId(80, 1),
                parent: [3u8; 32],
                asset: [1; 20],
                amount: 100,
                account: [2; 20],
            });
            let notice_state = NoticeState::pending(&notice);

            assert_eq!(
                process_notice_state::<Test>(chain_id, notice_id, notice_state),
                Err(Reason::NoticeMissing(chain_id, notice_id))
            );
        });
    }

    #[test]
    fn test_process_notice_state_non_pending() {
        new_test_ext().execute_with(|| {
            runtime_interfaces::set_validator_config_dev_defaults();
            let chain_id = ChainId::Eth;
            let notice_id = NoticeId(5, 6);
            let notice_state = NoticeState::Executed {};

            assert_eq!(
                process_notice_state::<Test>(chain_id, notice_id, notice_state),
                Ok(false)
            );
        });
    }

    #[test]
    fn test_process_notice_state_already_signed() {
        new_test_ext().execute_with(|| {
            runtime_interfaces::set_validator_config_dev_defaults();
            let chain_id = ChainId::Eth;
            let notice_id = NoticeId(5, 6);
            let signer = <Ethereum as Chain>::signer_address().unwrap();
            let notice_state = NoticeState::Pending { signature_pairs: ChainSignatureList::Eth(vec![(signer, [0u8; 65])]) };

            assert_eq!(
                process_notice_state::<Test>(chain_id, notice_id, notice_state),
                Ok(false)
            );
        });
    }

    #[test]
    fn test_process_notice_state_valid() {
        new_test_ext().execute_with(|| {
            runtime_interfaces::set_validator_config_dev_defaults();
            let chain_id = ChainId::Eth;
            let notice_id = NoticeId(5, 6);
            let notice = Notice::ExtractionNotice(ExtractionNotice::Eth {
                id: NoticeId(80, 1),
                parent: [3u8; 32],
                asset: [1; 20],
                amount: 100,
                account: [2; 20],
            });
            let notice_state = NoticeState::pending(&notice);
            Notices::insert(chain_id, notice_id, notice);

            assert_eq!(
                process_notice_state::<Test>(chain_id, notice_id, notice_state),
                Ok(true)
            );
        });
    }

    /** `process_notices` tests **/

    #[test]
    fn test_process_notices() {
        new_test_ext().execute_with(|| {
            runtime_interfaces::set_validator_config_dev_defaults();
            let chain_id = ChainId::Eth;
            let notice_id_1 = NoticeId(5, 6);
            let notice_1 = Notice::ExtractionNotice(ExtractionNotice::Eth {
                id: NoticeId(80, 1),
                parent: [3u8; 32],
                asset: [1; 20],
                amount: 100,
                account: [2; 20],
            });

            // Proper pending
            let notice_state_1 = NoticeState::pending(&notice_1);
            Notices::insert(chain_id, notice_id_1, notice_1);
            NoticeStates::insert(chain_id, notice_id_1, notice_state_1);

            // Executed
            let notice_id_2 = NoticeId(5, 7);
            let notice_state_2 = NoticeState::Executed {};
            NoticeStates::insert(chain_id, notice_id_2, notice_state_2);

            // Missing
            let notice_id_3 = NoticeId(5, 8);
            let notice_state_3 = NoticeState::Pending { signature_pairs: ChainSignatureList::Eth(vec![]) };
            NoticeStates::insert(chain_id, notice_id_3, notice_state_3);

            assert_eq!(
                process_notices::<Test>(0u64.into()),
                (1, 1, vec![Reason::NoticeMissing(chain_id, notice_id_3)])
            );
        });
    }

    /** `publish_signature` tests **/

    #[test]
    fn test_publish_signature_missing() {
        new_test_ext().execute_with(|| {
            let chain_id = ChainId::Eth;
            let notice_id = NoticeId(5, 6);
            let notice_state = NoticeState::Missing {};
            let signature = ChainSignature::Eth([1u8; 65]);
            NoticeStates::insert(chain_id, notice_id, notice_state);

            assert_eq!(
                publish_signature(chain_id, notice_id, signature),
                Ok(())
            );
        });
    }

    #[test]
    fn test_publish_signature_executed() {
        new_test_ext().execute_with(|| {
            let chain_id = ChainId::Eth;
            let notice_id = NoticeId(5, 6);
            let notice_state = NoticeState::Executed {};
            let signature = ChainSignature::Eth([1u8; 65]);
            NoticeStates::insert(chain_id, notice_id, notice_state);

            assert_eq!(
                publish_signature(chain_id, notice_id, signature),
                Ok(())
            );
        });
    }

    #[test]
    fn test_publish_signature_pending_valid() {
        new_test_ext().execute_with(|| {
            runtime_interfaces::set_validator_config_dev_defaults();
            let chain_id = ChainId::Eth;
            let notice_id = NoticeId(5, 6);
            let notice = Notice::ExtractionNotice(ExtractionNotice::Eth {
                id: NoticeId(80, 1),
                parent: [3u8; 32],
                asset: [1; 20],
                amount: 100,
                account: [2; 20],
            });
            let signature = notice.sign_notice().unwrap();
            let eth_signature = match signature {
                ChainSignature::Eth(a) => a,
                _ => panic!("absurd")
            };
            let notice_state = NoticeState::Pending { signature_pairs: ChainSignatureList::Eth(vec![]) };
            NoticeStates::insert(chain_id, notice_id, notice_state);
            Notices::insert(chain_id, notice_id, notice);
            let substrate_id = AccountId32::new([0u8; 32]);
            let eth_address = <Ethereum as Chain>::signer_address().unwrap();
            Validators::insert(substrate_id.clone(), ValidatorKeys { substrate_id, eth_address });

            let expected_notice_state = NoticeState::Pending { signature_pairs: ChainSignatureList::Eth(vec![(eth_address, eth_signature)]) };

            assert_eq!(
                publish_signature(chain_id, notice_id, signature),
                Ok(())
            );

            assert_eq!(
                NoticeStates::get(chain_id, notice_id),
                expected_notice_state
            );
        });
    }

    #[test]
    fn test_publish_signature_pending_and_missing() {
        new_test_ext().execute_with(|| {
            let chain_id = ChainId::Eth;
            let notice_id = NoticeId(5, 6);
            let notice = Notice::ExtractionNotice(ExtractionNotice::Eth {
                id: NoticeId(80, 1),
                parent: [3u8; 32],
                asset: [1; 20],
                amount: 100,
                account: [2; 20],
            });
            let notice_state = NoticeState::pending(&notice);
            let signature = ChainSignature::Eth([1u8; 65]);
            NoticeStates::insert(chain_id, notice_id, notice_state);

            assert_eq!(
                publish_signature(chain_id, notice_id, signature),
                Err(Reason::NoticeMissing(chain_id, notice_id))
            );
        });
    }

    #[test]
    fn test_publish_signature_pending_already_signed() {
        new_test_ext().execute_with(|| {
            runtime_interfaces::set_validator_config_dev_defaults();
            let chain_id = ChainId::Eth;
            let notice_id = NoticeId(5, 6);
            let notice = Notice::ExtractionNotice(ExtractionNotice::Eth {
                id: NoticeId(80, 1),
                parent: [3u8; 32],
                asset: [1; 20],
                amount: 100,
                account: [2; 20],
            });
            let signature = notice.sign_notice().unwrap();
            let eth_signature = match signature {
                ChainSignature::Eth(a) => a,
                _ => panic!("absurd")
            };
            let signer = <Ethereum as Chain>::signer_address().unwrap();
            let notice_state = NoticeState::Pending { signature_pairs: ChainSignatureList::Eth(vec![(signer, eth_signature)]) };
            NoticeStates::insert(chain_id, notice_id, notice_state);
            Notices::insert(chain_id, notice_id, notice);

            assert_eq!(
                publish_signature(chain_id, notice_id, signature),
                Ok(())
            );
        });
    }

    #[test]
    fn test_publish_signature_signature_mismatch() {
        new_test_ext().execute_with(|| {
            runtime_interfaces::set_validator_config_dev_defaults();
            let chain_id = ChainId::Eth;
            let notice_id = NoticeId(5, 6);
            let notice = Notice::ExtractionNotice(ExtractionNotice::Eth {
                id: NoticeId(80, 1),
                parent: [3u8; 32],
                asset: [1; 20],
                amount: 100,
                account: [2; 20],
            });
            let signature = notice.sign_notice().unwrap();
            let eth_signature = match signature {
                ChainSignature::Eth(a) => a,
                _ => panic!("invalid signature")
            };
            let signer = <Ethereum as Chain>::signer_address().unwrap();
            let notice_state = NoticeState::Pending { signature_pairs: ChainSignatureList::Comp(vec![(signer, eth_signature)]) };
            NoticeStates::insert(chain_id, notice_id, notice_state);
            Notices::insert(chain_id, notice_id, notice);

            assert_eq!(
                publish_signature(chain_id, notice_id, signature),
                Err(Reason::SignatureMismatch)
            );
        });
    }

    #[test]
    fn test_publish_signature_pending_unknown_validator() {
        new_test_ext().execute_with(|| {
            runtime_interfaces::set_validator_config_dev_defaults();
            let chain_id = ChainId::Eth;
            let notice_id = NoticeId(5, 6);
            let notice = Notice::ExtractionNotice(ExtractionNotice::Eth {
                id: NoticeId(80, 1),
                parent: [3u8; 32],
                asset: [1; 20],
                amount: 100,
                account: [2; 20],
            });
            let signature = ChainSignature::Eth([1u8; 65]);
            let notice_state = NoticeState::Pending { signature_pairs: ChainSignatureList::Eth(vec![([1u8; 20], [1u8; 65])]) };
            NoticeStates::insert(chain_id, notice_id, notice_state);
            Notices::insert(chain_id, notice_id, notice);

            assert_eq!(
                publish_signature(chain_id, notice_id, signature),
                Err(Reason::UnknownValidator)
            );
        });
    }

    #[test]
    fn test_publish_signature_pending_invalid_signature() {
        new_test_ext().execute_with(|| {
            runtime_interfaces::set_validator_config_dev_defaults();
            let chain_id = ChainId::Eth;
            let notice_id = NoticeId(5, 6);
            let notice = Notice::ExtractionNotice(ExtractionNotice::Eth {
                id: NoticeId(80, 1),
                parent: [3u8; 32],
                asset: [1; 20],
                amount: 100,
                account: [2; 20],
            });
            let mut signature = notice.sign_notice().unwrap();
            let eth_signature = match signature {
                ChainSignature::Eth(ref mut a) => {
                    a[64] = 2;
                    a
                },
                _ => panic!("invalid signature")
            };
            let signer = <Ethereum as Chain>::signer_address().unwrap();
            let notice_state = NoticeState::Pending { signature_pairs: ChainSignatureList::Eth(vec![(signer, *eth_signature)]) };
            NoticeStates::insert(chain_id, notice_id, notice_state);
            Notices::insert(chain_id, notice_id, notice);

            assert_eq!(
                publish_signature(chain_id, notice_id, signature),
                Err(Reason::CryptoError(CryptoError::RecoverError))
            );
        });
    }
}<|MERGE_RESOLUTION|>--- conflicted
+++ resolved
@@ -6,11 +6,7 @@
     log,
     notices::{has_signer, EncodeNotice, NoticeId, NoticeState},
     reason::Reason,
-<<<<<<< HEAD
-    require, Call, Config, NoticeHashes, NoticeHold, NoticeStates, Notices,
-=======
     require, Call, Config, NoticeHashes, NoticeStates, Notices, Validators
->>>>>>> c474ef66
 };
 
 pub fn handle_notice_invoked<T: Config>(
@@ -28,41 +24,6 @@
     Ok(())
 }
 
-<<<<<<< HEAD
-pub fn process_notices<T: Config>(_block_number: T::BlockNumber) -> Result<(), Reason> {
-    // TODO: Do we want to return a failure here in any case, or collect them, etc?
-    for (chain_id, notice_id, notice_state) in NoticeStates::iter() {
-        let mut notice_hold = false;
-        if let Some(hold) = NoticeHold::get(chain_id) {
-            notice_hold = hold.era_id() > notice_id.era_id();
-        }
-        if !notice_hold {
-            match notice_state {
-                NoticeState::Pending { signature_pairs } => {
-                    let signer = chain_id.signer_address()?;
-                    if !has_signer(&signature_pairs, signer) {
-                        // find parent
-                        // id = notice.gen_id(parent)
-
-                        // XXX
-                        // submit onchain call for aggregating the price
-                        let notice = Notices::get(chain_id, notice_id)
-                            .ok_or(Reason::NoticeMissing(chain_id, notice_id))?;
-                        let signature: ChainSignature = notice.sign_notice()?;
-                        log!("Posting Signature for [{},{}]", notice_id.0, notice_id.1);
-                        let call = <Call<T>>::publish_signature(chain_id, notice_id, signature);
-
-                        // TODO: Do we want to short-circuit on an error here?
-                        let _res = SubmitTransaction::<T, Call<T>>::submit_unsigned_transaction(
-                            call.into(),
-                        )
-                        .map_err(|()| Reason::FailedToSubmitExtrinsic);
-                    }
-
-                    ()
-                }
-                _ => (),
-=======
 fn process_notice_state<T: Config>(chain_id: ChainId, notice_id: NoticeId, notice_state: NoticeState) -> Result<bool, Reason> {
     match notice_state {
         NoticeState::Pending { signature_pairs } => {
@@ -80,7 +41,6 @@
                 Ok(true)
             } else {
                 Ok(false)
->>>>>>> c474ef66
             }
         }
         _ => Ok(false),
