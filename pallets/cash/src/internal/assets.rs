--- conflicted
+++ resolved
@@ -39,14 +39,8 @@
     Ok(())
 }
 
-<<<<<<< HEAD
 pub fn support_asset<T: Config>(asset_info: AssetInfo) -> Result<(), Reason> {
     SupportedAssets::insert(&asset_info.asset, asset_info);
-=======
-pub fn support_asset<T: Config>(asset: ChainAsset, asset_info: AssetInfo) -> Result<(), Reason> {
-    // TODO: Should we perform sanity checks here?
-    SupportedAssets::insert(&asset, asset_info);
->>>>>>> 3410ff9f
     Ok(())
 }
 
