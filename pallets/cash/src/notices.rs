use super::chains::{Chain, Ethereum};
use codec::{Decode, Encode};
<<<<<<< HEAD
use hex::ToHex;
=======
use ethabi;
>>>>>>> 0bd47405
use num_traits::ToPrimitive;
use our_std::{vec::Vec, Deserialize, RuntimeDebug, Serialize};
use secp256k1;
use tiny_keccak::Hasher;

// XXX
pub type Message = Vec<u8>;
pub type Signature = Vec<u8>; // XXX bunch of Signature types now, rename to avoid confusion?
pub type Signatures = Vec<Signature>;

pub type EraId = u32;
pub type EraIndex = u32;
pub type NoticeId = (EraId, EraIndex); // XXX make totally ordered trait

#[derive(Clone, Eq, PartialEq, Encode, Decode, Serialize, Deserialize, RuntimeDebug)]
pub enum Notice<C: Chain> {
    ExtractionNotice {
        id: NoticeId,
        parent: C::Hash,
        asset: C::Asset,
        account: C::Account,
        amount: C::Amount,
    },

    CashExtractionNotice {
        id: NoticeId,
        parent: C::Hash,
        account: C::Account,
        amount: C::Amount,
        cash_yield_index: C::Index,
    },

    FutureYieldNotice {
        id: NoticeId,
        parent: C::Hash,
        next_cash_yield: C::Rate,
        next_cash_yield_start_at: C::Timestamp,
        next_cash_yield_index: C::Index,
    },

    SetSupplyCapNotice {
        id: NoticeId,
        parent: C::Hash,
        asset: C::Asset,
        amount: C::Amount,
    },

    ChangeAuthorityNotice {
        id: NoticeId,
        parent: C::Hash,
        new_authorities: Vec<C::PublicKey>,
    },
}

#[derive(Clone, Eq, PartialEq, Encode, Decode, Serialize, Deserialize, RuntimeDebug)]
pub enum NoticeStatus<C: Chain> {
    Missing,
    Pending {
        signers: crate::ValidatorSet,
        signatures: Signatures,
        notice: Notice<C>,
    },
    Done,
}

impl<C: Chain> Notice<C> {
    pub fn id(&self) -> NoticeId {
        match self {
            Notice::ExtractionNotice { id, .. } => *id,
            Notice::CashExtractionNotice { id, .. } => *id,
            Notice::FutureYieldNotice { id, .. } => *id,
            Notice::SetSupplyCapNotice { id, .. } => *id,
            Notice::ChangeAuthorityNotice { id, .. } => *id,
        }
    }
}

pub fn encode_ethereum_notice(notice: Notice<Ethereum>) -> Message {
    // XXX
    let chain_ident: Vec<u8> = "ETH".into(); // XX make const?
<<<<<<< HEAD
=======
    let encode_addr =
        |raw: [u8; 20]| -> Vec<u8> { ethabi::encode(&[ethabi::Token::FixedBytes(raw.into())]) };
    // XXX JF: these seem to be relying too much on knowing the struct ab initio, I think we can clean this up a lot
    // XXX most of these eth abi calls are either doing Nothing or padding some bytes, maybe we don't need to use it
    // XXX do this better, maybe figure out how to use dyn Into<ethereum_types::U256> ?
    let encode_int32 = |raw: u32| -> Vec<u8> { ethabi::encode(&[ethabi::Token::Int(raw.into())]) };
    let encode_int128 =
        |raw: u128| -> Vec<u8> { ethabi::encode(&[ethabi::Token::Int(raw.into())]) };
>>>>>>> 0bd47405

    let encode_addr = |raw: [u8; 20]| -> Vec<u8> {
        let mut res: [u8; 32] = [0; 32];
        res[12..32].clone_from_slice(&raw);
        res.to_vec()
    };

    let encode_int32 = |raw: u32| -> Vec<u8> {
        let mut res: [u8; 32] = [0; 32];
        res[28..32].clone_from_slice(&raw.to_be_bytes());
        res.to_vec()
    };

    let encode_int128 = |raw: u128| -> Vec<u8> {
        let mut res: [u8; 32] = [0; 32];
        res[16..32].clone_from_slice(&raw.to_be_bytes());
        res.to_vec()
    };

    match notice {
        Notice::ExtractionNotice {
            id,
            parent,
            asset: asset_arr,
            account: account_arr,
            amount: amount_tup,
        } => {
            let era_id: Vec<u8> = encode_int32(id.0);
            let era_index: Vec<u8> = encode_int32(id.1);
<<<<<<< HEAD
            let asset = encode_addr(asset_arr);
            let amount = encode_int128(amount_tup.mantissa.to_u128().unwrap().into()); // XXX cast more safely
            let account = encode_addr(account_arr);
=======
            let asset_encoded = encode_addr(asset);
            let amount_encoded = encode_int128(amount); // XXX cast more safely XXX JF: already converted I think
            let account_encoded = encode_addr(account);
>>>>>>> 0bd47405

            [
                chain_ident,
                era_id,
                era_index,
                parent.into(),
                asset,
                amount,
                account,
            ]
            .concat()
        }
        Notice::CashExtractionNotice {
            id,
            parent,
            account,
            amount,
            cash_yield_index,
        } => {
            let amount_encoded = encode_int128(amount); // XXX cast more safely XXX JF: already converted I think
            [
                chain_ident,
                encode_int32(id.0),
                encode_int32(id.1),
                parent.into(),
                encode_addr(account),
                amount_encoded,
                encode_int128(cash_yield_index),
            ]
            .concat()
        }

        Notice::FutureYieldNotice {
            id,
            parent,
            next_cash_yield,          //: Rate,
            next_cash_yield_start_at, //: Timestamp,
            next_cash_yield_index,    //: Index,
        } => [
            chain_ident,
            encode_int32(id.0),
            encode_int32(id.1),
            parent.into(),
            encode_int128(next_cash_yield),
            encode_int128(next_cash_yield_start_at),
            encode_int128(next_cash_yield_index),
        ]
        .concat(),

        Notice::SetSupplyCapNotice {
            id,     //: NoticeId,
            parent, //: C::Hash,
            asset,  //: C::Asset,
            amount, //: Amount,
        } => {
            let amount_encoded = encode_int128(amount); // XXX cast more safely XXX JF: already converted I think

            [
                chain_ident,
                encode_int32(id.0),
                encode_int32(id.1),
                parent.into(),
                encode_addr(asset),
                amount_encoded,
            ]
            .concat()
        }

        Notice::ChangeAuthorityNotice {
            id,              //: NoticeId,
            parent,          //: C::Hash,
            new_authorities, //: Vec<C::PublicKey>
        } => {
            let authorities_encoded: Vec<Vec<u8>> = new_authorities
                .iter()
                .map(|x| encode_addr(x.clone()))
                .collect();
            [
                chain_ident,
                encode_int32(id.0),
                encode_int32(id.1),
                parent.into(),
                authorities_encoded.concat(),
            ]
            .concat()
        }
    }
}

// XXX whats this?
// pub fn to_eth_payload(notice: Notice) -> NoticePayload {
//     let message = encode_ethereum_notice(notice);
//     // TODO: do signer by chain
//     let signer = "0x6a72a2f14577D9Cd0167801EFDd54a07B40d2b61"
//         .as_bytes()
//         .to_vec();
//     NoticePayload {
//         // id: move id,
//         sig: sign(&message),
//         msg: message.to_vec(), // perhaps hex::encode(message)
//         signer: AccountIdent {
//             chain: ChainIdent::Eth,
//             account: signer,
//         },
//     }
// }

/// Helper function to quickly run keccak in the Ethereum-style
fn keccak(input: Vec<u8>) -> [u8; 32] {
    let mut output = [0u8; 32];
    let mut hasher = tiny_keccak::Keccak::v256();
    hasher.update(&input[..]);
    hasher.finalize(&mut output);
    output
}

// TODO: match by chain for signing algorithm or implement as trait
fn sign(message: &Message) -> Signature {
    // TODO: get this from somewhere else
    let not_so_secret: [u8; 32] =
        hex_literal::hex!["50f05592dc31bfc65a77c4cc80f2764ba8f9a7cce29c94a51fe2d70cb5599374"];
    let private_key = secp256k1::SecretKey::parse(&not_so_secret).unwrap();

    let msg = secp256k1::Message::parse(&keccak(message.clone()));
    let x = secp256k1::sign(&msg, &private_key);

    let mut r: [u8; 65] = [0; 65];
    r[0..64].copy_from_slice(&x.0.serialize()[..]);
    r[64] = x.1.serialize();
    sp_core::ecdsa::Signature::from_raw(r).encode()
}

#[cfg(test)]
mod tests {
    use crate::*;

    #[test]
    fn test_encodes_extraction_notice() {
        let notice = notices::Notice::ExtractionNotice::<Ethereum> {
            id: (80, 0), // XXX need to keep state of current gen/within gen for each, also parent
            parent: [3u8; 32],
            asset: [2u8; 20],
            amount: 50,
            account: [1u8; 20],
        };

        let expected = [
            69, 84, 72, // chainType::ETH
            0, 0, 0, 0, 0, 0, 0, 0, 0, 0, 0, 0, 0, 0, 0, 0, 0, 0, 0, 0, 0, 0, 0, 0, 0, 0, 0, 0, 0,
            0, 0, 80, // eraID
            0, 0, 0, 0, 0, 0, 0, 0, 0, 0, 0, 0, 0, 0, 0, 0, 0, 0, 0, 0, 0, 0, 0, 0, 0, 0, 0, 0, 0,
            0, 0, 0, // eraIndex
            3, 3, 3, 3, 3, 3, 3, 3, 3, 3, 3, 3, 3, 3, 3, 3, 3, 3, 3, 3, 3, 3, 3, 3, 3, 3, 3, 3, 3,
            3, 3, 3, // parent
            0, 0, 0, 0, 0, 0, 0, 0, 0, 0, 0, 0, 2, 2, 2, 2, 2, 2, 2, 2, 2, 2, 2, 2, 2, 2, 2, 2, 2,
            2, 2, 2, // asset
            0, 0, 0, 0, 0, 0, 0, 0, 0, 0, 0, 0, 0, 0, 0, 0, 0, 0, 0, 0, 0, 0, 0, 0, 0, 0, 0, 0, 0,
            0, 0, 50, // amount
            0, 0, 0, 0, 0, 0, 0, 0, 0, 0, 0, 0, 1, 1, 1, 1, 1, 1, 1, 1, 1, 1, 1, 1, 1, 1, 1, 1, 1,
            1, 1, 1, // account
        ];
        let encoded = notices::encode_ethereum_notice(notice);
        assert_eq!(encoded, expected);
    }

    #[test]
    fn test_encodes_cash_extraction_notice() {
        let notice = notices::Notice::CashExtractionNotice {
            id: (80, 0), // XXX need to keep state of current gen/within gen for each, also parent
            parent: [3u8; 32],
            account: [1u8; 20],
            amount: 55,
            cash_yield_index: 75u128,
        };

        let expected = [
            69, 84, 72, // chainType::ETH
            0, 0, 0, 0, 0, 0, 0, 0, 0, 0, 0, 0, 0, 0, 0, 0, 0, 0, 0, 0, 0, 0, 0, 0, 0, 0, 0, 0, 0,
            0, 0, 80, // eraID
            0, 0, 0, 0, 0, 0, 0, 0, 0, 0, 0, 0, 0, 0, 0, 0, 0, 0, 0, 0, 0, 0, 0, 0, 0, 0, 0, 0, 0,
            0, 0, 0, // eraIndex
            3, 3, 3, 3, 3, 3, 3, 3, 3, 3, 3, 3, 3, 3, 3, 3, 3, 3, 3, 3, 3, 3, 3, 3, 3, 3, 3, 3, 3,
            3, 3, 3, // parent
            0, 0, 0, 0, 0, 0, 0, 0, 0, 0, 0, 0, 1, 1, 1, 1, 1, 1, 1, 1, 1, 1, 1, 1, 1, 1, 1, 1, 1,
            1, 1, 1, // account
            0, 0, 0, 0, 0, 0, 0, 0, 0, 0, 0, 0, 0, 0, 0, 0, 0, 0, 0, 0, 0, 0, 0, 0, 0, 0, 0, 0, 0,
            0, 0, 55, // amount
            0, 0, 0, 0, 0, 0, 0, 0, 0, 0, 0, 0, 0, 0, 0, 0, 0, 0, 0, 0, 0, 0, 0, 0, 0, 0, 0, 0, 0,
            0, 0, 75, // cash yield index
        ];

        let encoded = notices::encode_ethereum_notice(notice);
        assert_eq!(encoded, expected);
    }

    #[test]
    fn test_encodes_future_yield_notice() {
        let notice = notices::Notice::FutureYieldNotice {
            id: (80, 0), // XXX need to keep state of current gen/within gen for each, also parent
            parent: [5u8; 32],
            next_cash_yield: 700u128,
            next_cash_yield_start_at: 200u128,
            next_cash_yield_index: 400u128,
        };

        let expected = [
            69, 84, 72, // chainType::ETH
            0, 0, 0, 0, 0, 0, 0, 0, 0, 0, 0, 0, 0, 0, 0, 0, 0, 0, 0, 0, 0, 0, 0, 0, 0, 0, 0, 0, 0,
            0, 0, 80, // eraID
            0, 0, 0, 0, 0, 0, 0, 0, 0, 0, 0, 0, 0, 0, 0, 0, 0, 0, 0, 0, 0, 0, 0, 0, 0, 0, 0, 0, 0,
            0, 0, 0, // eraIndex
            5, 5, 5, 5, 5, 5, 5, 5, 5, 5, 5, 5, 5, 5, 5, 5, 5, 5, 5, 5, 5, 5, 5, 5, 5, 5, 5, 5, 5,
            5, 5, 5, // parent
            0, 0, 0, 0, 0, 0, 0, 0, 0, 0, 0, 0, 0, 0, 0, 0, 0, 0, 0, 0, 0, 0, 0, 0, 0, 0, 0, 0, 0,
            0, 2, 188, // next cash yield
            0, 0, 0, 0, 0, 0, 0, 0, 0, 0, 0, 0, 0, 0, 0, 0, 0, 0, 0, 0, 0, 0, 0, 0, 0, 0, 0, 0, 0,
            0, 0, 200, // next cash yield start at
            0, 0, 0, 0, 0, 0, 0, 0, 0, 0, 0, 0, 0, 0, 0, 0, 0, 0, 0, 0, 0, 0, 0, 0, 0, 0, 0, 0, 0,
            0, 1, 144, // next cash yield index
        ];

        let encoded = notices::encode_ethereum_notice(notice);
        assert_eq!(encoded, expected);
    }

    #[test]
    fn test_encodes_set_supply_cap_notice() {
        let notice = notices::Notice::SetSupplyCapNotice {
            id: (80, 0), // XXX need to keep state of current gen/within gen for each, also parent
            parent: [3u8; 32],
            asset: [70u8; 20],
            amount: 60,
        };

        let expected = [
            69, 84, 72, // chainType::ETH
            0, 0, 0, 0, 0, 0, 0, 0, 0, 0, 0, 0, 0, 0, 0, 0, 0, 0, 0, 0, 0, 0, 0, 0, 0, 0, 0, 0, 0,
            0, 0, 80, // eraID
            0, 0, 0, 0, 0, 0, 0, 0, 0, 0, 0, 0, 0, 0, 0, 0, 0, 0, 0, 0, 0, 0, 0, 0, 0, 0, 0, 0, 0,
            0, 0, 0, // eraIndex
            3, 3, 3, 3, 3, 3, 3, 3, 3, 3, 3, 3, 3, 3, 3, 3, 3, 3, 3, 3, 3, 3, 3, 3, 3, 3, 3, 3, 3,
            3, 3, 3, // parent
            0, 0, 0, 0, 0, 0, 0, 0, 0, 0, 0, 0, 70, 70, 70, 70, 70, 70, 70, 70, 70, 70, 70, 70, 70,
            70, 70, 70, 70, 70, 70, 70, // asset
            0, 0, 0, 0, 0, 0, 0, 0, 0, 0, 0, 0, 0, 0, 0, 0, 0, 0, 0, 0, 0, 0, 0, 0, 0, 0, 0, 0, 0,
            0, 0, 60, // amount
        ];

        let encoded = notices::encode_ethereum_notice(notice);
        assert_eq!(encoded, expected);
    }

    #[test]
    fn test_encodes_new_authorities_notice() {
        let notice = notices::Notice::ChangeAuthorityNotice {
            id: (80, 0), // XXX need to keep state of current gen/within gen for each, also parent
            parent: [3u8; 32],
            new_authorities: vec![[6u8; 20], [7u8; 20], [8u8; 20]],
        };

        let expected = [
            69, 84, 72, // chainType::ETH
            0, 0, 0, 0, 0, 0, 0, 0, 0, 0, 0, 0, 0, 0, 0, 0, 0, 0, 0, 0, 0, 0, 0, 0, 0, 0, 0, 0, 0,
            0, 0, 80, // eraID
            0, 0, 0, 0, 0, 0, 0, 0, 0, 0, 0, 0, 0, 0, 0, 0, 0, 0, 0, 0, 0, 0, 0, 0, 0, 0, 0, 0, 0,
            0, 0, 0, // eraIndex
            3, 3, 3, 3, 3, 3, 3, 3, 3, 3, 3, 3, 3, 3, 3, 3, 3, 3, 3, 3, 3, 3, 3, 3, 3, 3, 3, 3, 3,
            3, 3, 3, // parent
            0, 0, 0, 0, 0, 0, 0, 0, 0, 0, 0, 0, 6, 6, 6, 6, 6, 6, 6, 6, 6, 6, 6, 6, 6, 6, 6, 6, 6,
            6, 6, 6, // first authority
            0, 0, 0, 0, 0, 0, 0, 0, 0, 0, 0, 0, 7, 7, 7, 7, 7, 7, 7, 7, 7, 7, 7, 7, 7, 7, 7, 7, 7,
            7, 7, 7, // second
            0, 0, 0, 0, 0, 0, 0, 0, 0, 0, 0, 0, 8, 8, 8, 8, 8, 8, 8, 8, 8, 8, 8, 8, 8, 8, 8, 8, 8,
            8, 8, 8, // third
        ];

        let encoded = notices::encode_ethereum_notice(notice);
        assert_eq!(encoded, expected);
    }
}<|MERGE_RESOLUTION|>--- conflicted
+++ resolved
@@ -1,10 +1,6 @@
 use super::chains::{Chain, Ethereum};
 use codec::{Decode, Encode};
-<<<<<<< HEAD
 use hex::ToHex;
-=======
-use ethabi;
->>>>>>> 0bd47405
 use num_traits::ToPrimitive;
 use our_std::{vec::Vec, Deserialize, RuntimeDebug, Serialize};
 use secp256k1;
@@ -85,17 +81,6 @@
 pub fn encode_ethereum_notice(notice: Notice<Ethereum>) -> Message {
     // XXX
     let chain_ident: Vec<u8> = "ETH".into(); // XX make const?
-<<<<<<< HEAD
-=======
-    let encode_addr =
-        |raw: [u8; 20]| -> Vec<u8> { ethabi::encode(&[ethabi::Token::FixedBytes(raw.into())]) };
-    // XXX JF: these seem to be relying too much on knowing the struct ab initio, I think we can clean this up a lot
-    // XXX most of these eth abi calls are either doing Nothing or padding some bytes, maybe we don't need to use it
-    // XXX do this better, maybe figure out how to use dyn Into<ethereum_types::U256> ?
-    let encode_int32 = |raw: u32| -> Vec<u8> { ethabi::encode(&[ethabi::Token::Int(raw.into())]) };
-    let encode_int128 =
-        |raw: u128| -> Vec<u8> { ethabi::encode(&[ethabi::Token::Int(raw.into())]) };
->>>>>>> 0bd47405
 
     let encode_addr = |raw: [u8; 20]| -> Vec<u8> {
         let mut res: [u8; 32] = [0; 32];
@@ -119,30 +104,24 @@
         Notice::ExtractionNotice {
             id,
             parent,
-            asset: asset_arr,
-            account: account_arr,
-            amount: amount_tup,
+            asset,
+            account,
+            amount: amount,
         } => {
             let era_id: Vec<u8> = encode_int32(id.0);
             let era_index: Vec<u8> = encode_int32(id.1);
-<<<<<<< HEAD
-            let asset = encode_addr(asset_arr);
-            let amount = encode_int128(amount_tup.mantissa.to_u128().unwrap().into()); // XXX cast more safely
-            let account = encode_addr(account_arr);
-=======
             let asset_encoded = encode_addr(asset);
-            let amount_encoded = encode_int128(amount); // XXX cast more safely XXX JF: already converted I think
+            let amount_encoded = encode_int128(amount);
             let account_encoded = encode_addr(account);
->>>>>>> 0bd47405
 
             [
                 chain_ident,
                 era_id,
                 era_index,
                 parent.into(),
-                asset,
-                amount,
-                account,
+                asset_encoded,
+                amount_encoded,
+                account_encoded,
             ]
             .concat()
         }
