// Note: The substrate build requires these be imported
pub use our_std::vec::Vec;

<<<<<<< HEAD
use crate::core::{GenericQty, MulIndex, Timestamp};
use crate::rates::Rate;
=======
use crate::core::{GenericQty, MulIndex, Timestamp, APR};

>>>>>>> ea6c146f
use codec::{Decode, Encode};
use our_std::{Debuggable, RuntimeDebug};

#[derive(Clone, Eq, PartialEq, Encode, Decode, RuntimeDebug)]
pub enum ChainId {
    Comp,
    Eth,
    Dot,
    Sol,
    Tez,
}

impl Default for ChainId {
    fn default() -> Self {
        ChainId::Eth
    }
}

pub trait Chain {
    const ID: ChainId;

    type Address: Debuggable + Clone + Eq + Into<Vec<u8>> = [u8; 20];
    type Amount: Debuggable + Clone + Eq + Into<GenericQty> = u128;
    type MulIndex: Debuggable + Clone + Eq + Into<MulIndex> = u128;
    type Rate: Debuggable + Clone + Eq + Into<Rate> = u128;
    type Timestamp: Debuggable + Clone + Eq + Into<Timestamp> = u128; // XXX u64?
    type Hash: Debuggable + Clone + Eq = [u8; 32];
    type PublicKey: Debuggable + Clone + Eq = [u8; 64];
    type Signature: Debuggable + Clone + Eq = [u8; 65]; // XXX
    type EventId: Debuggable + Clone + Eq + Ord;
    type Event: Debuggable + Clone + Eq;

    fn hash_bytes(data: &[u8]) -> Self::Hash;
}

#[derive(Clone, Eq, PartialEq, Encode, Decode, RuntimeDebug)]
pub struct Compound {}

#[derive(Clone, Eq, PartialEq, Encode, Decode, RuntimeDebug)]
pub struct Ethereum {}

#[derive(Clone, Eq, PartialEq, Encode, Decode, RuntimeDebug)]
pub struct Polkadot {}

#[derive(Clone, Eq, PartialEq, Encode, Decode, RuntimeDebug)]
pub struct Solana {}

#[derive(Clone, Eq, PartialEq, Encode, Decode, RuntimeDebug)]
pub struct Tezos {}

impl Chain for Compound {
    const ID: ChainId = ChainId::Comp;

    type EventId = comp::EventId;
    type Event = comp::Event;

    fn hash_bytes(data: &[u8]) -> Self::Hash {
        [0u8; 32] // XXX
    }
}

impl Chain for Ethereum {
    const ID: ChainId = ChainId::Eth;

    type EventId = eth::EventId;
    type Event = eth::Event;

    fn hash_bytes(data: &[u8]) -> Self::Hash {
        [0u8; 32] // XXX
    }
}

impl Chain for Polkadot {
    const ID: ChainId = ChainId::Dot;

    type EventId = dot::EventId;
    type Event = dot::Event;

    fn hash_bytes(data: &[u8]) -> Self::Hash {
        [1u8; 32] // XXX
    }
}

impl Chain for Solana {
    const ID: ChainId = ChainId::Sol;

    type EventId = sol::EventId;
    type Event = sol::Event;

    fn hash_bytes(data: &[u8]) -> Self::Hash {
        [2u8; 32] // XXX
    }
}

impl Chain for Tezos {
    const ID: ChainId = ChainId::Tez;

    type EventId = tez::EventId;
    type Event = tez::Event;

    fn hash_bytes(data: &[u8]) -> Self::Hash {
        [3u8; 32] // XXX
    }
}

pub mod comp {
    use codec::{Decode, Encode};
    use our_std::RuntimeDebug;

    pub type EventId = (u64, u64); // XXX

    #[derive(Copy, Clone, Eq, PartialEq, Encode, Decode, RuntimeDebug)]
    pub struct Event {}
}

pub mod eth {
    // Note: The substrate build requires these be imported
    pub use our_std::vec::Vec;

    use super::{Chain, Ethereum};
    use codec::{Decode, Encode};
    use our_std::RuntimeDebug;
    use tiny_keccak::Hasher;

    use crate::sig;

    #[derive(Copy, Clone, Eq, PartialEq, Encode, Decode, RuntimeDebug)]
    pub enum RecoveryError {
        SignatureRecoveryError,
    }

    pub type BlockNumber = u32;
    pub type LogIndex = u32;

    pub type EventId = (BlockNumber, LogIndex);

    #[derive(Copy, Clone, Eq, PartialEq, Encode, Decode, RuntimeDebug)]
    pub struct Event {
        pub id: EventId,
        pub data: EventData,
    }

    #[derive(Copy, Clone, Eq, PartialEq, Encode, Decode, RuntimeDebug)]
    pub enum EventData {
        // XXX only event is 'do'?
        Lock {
            asset: <Ethereum as Chain>::Address,
            holder: <Ethereum as Chain>::Address,
            amount: <Ethereum as Chain>::Amount,
        },

        LockCash {
            holder: <Ethereum as Chain>::Address,
            amount: <Ethereum as Chain>::Amount,
            yield_index: <Ethereum as Chain>::MulIndex,
        },

        Gov {
            // XXX all these become do?
        },
    }

    /// Helper function to quickly run keccak in the Ethereum-style
    /// TODO: Add to trait?
    pub fn digest(input: &[u8]) -> <Ethereum as Chain>::Hash {
        let mut output = [0u8; 32];
        let mut hasher = tiny_keccak::Keccak::v256();
        hasher.update(&input[..]);
        hasher.finalize(&mut output);
        output
    }

    /// Helper function to build address from public key
    /// TODO: Add to trait?
    pub fn address_from_public_key(
        public_key: <Ethereum as Chain>::PublicKey,
    ) -> <Ethereum as Chain>::Address {
        let mut address: [u8; 20] = [0; 20];
        let hash = digest(&public_key[..]);
        address.copy_from_slice(&hash[12..]);
        address
    }

    pub fn prepend_eth_signing_msg(message: &[u8]) -> Vec<u8> {
        let initial: Vec<u8> = b"\x19Ethereum Signed Message:\n".to_vec();
        let length: Vec<u8> = message.len().to_string().as_bytes().to_vec();
        let full_message: Vec<u8> = [initial, length, message.to_vec()].concat();

        full_message
    }

    // TODO: match by chain for signing algorithm or implement as trait
    pub fn sign(message: &[u8]) -> <Ethereum as Chain>::Signature {
        // TODO: get this from somewhere else
        let not_so_secret: [u8; 32] =
            hex_literal::hex!["50f05592dc31bfc65a77c4cc80f2764ba8f9a7cce29c94a51fe2d70cb5599374"];
        let private_key = secp256k1::SecretKey::parse(&not_so_secret).unwrap();
        let msg = secp256k1::Message::parse(&digest(&message));
        let x = secp256k1::sign(&msg, &private_key);

        let mut r: [u8; 65] = [0; 65];
        r[0..64].copy_from_slice(&x.0.serialize()[..]);
        r[64] = x.1.serialize() + 27; // TODO: 27 (Handle EIP-155)
        r
    }

    // TODO: Test this
    pub fn recover(
        message: &[u8],
        signature: <Ethereum as Chain>::Signature,
    ) -> Result<<Ethereum as Chain>::Address, RecoveryError> {
        let msg_digest = digest(message);

        let (rs, recovery_id, _chain_id) = sig::secp256k1_split_recovery_id(&signature)
            .map_err(|_| RecoveryError::SignatureRecoveryError)?;

        let pk = sig::secp256k1_recover(&msg_digest, &rs, recovery_id)
            .map_err(|_| RecoveryError::SignatureRecoveryError)?;
        Ok(address_from_public_key(pk))
    }
}

pub mod dot {
    use codec::{Decode, Encode};
    use our_std::RuntimeDebug;

    pub type EventId = (u64, u64);

    #[derive(Copy, Clone, Eq, PartialEq, Encode, Decode, RuntimeDebug)]
    pub struct Event {}
}

pub mod sol {
    use codec::{Decode, Encode};
    use our_std::RuntimeDebug;

    pub type EventId = (u64, u64);

    #[derive(Copy, Clone, Eq, PartialEq, Encode, Decode, RuntimeDebug)]
    pub struct Event {}
}

pub mod tez {
    use codec::{Decode, Encode};
    use our_std::RuntimeDebug;

    pub type EventId = (u128, u128);

    #[derive(Copy, Clone, Eq, PartialEq, Encode, Decode, RuntimeDebug)]
    pub struct Event {}
}<|MERGE_RESOLUTION|>--- conflicted
+++ resolved
@@ -1,13 +1,8 @@
 // Note: The substrate build requires these be imported
 pub use our_std::vec::Vec;
 
-<<<<<<< HEAD
 use crate::core::{GenericQty, MulIndex, Timestamp};
 use crate::rates::Rate;
-=======
-use crate::core::{GenericQty, MulIndex, Timestamp, APR};
-
->>>>>>> ea6c146f
 use codec::{Decode, Encode};
 use our_std::{Debuggable, RuntimeDebug};
 
